--- conflicted
+++ resolved
@@ -1125,9 +1125,6 @@
 	if (inode && S_ISDIR(inode->i_mode)) {
 		/* Purge readdir caches. */
 		nfs_zap_caches(inode);
-<<<<<<< HEAD
-		if (dentry->d_flags & DCACHE_DISCONNECTED)
-=======
 		/*
 		 * We can't d_drop the root of a disconnected tree:
 		 * its d_hash is on the s_anon list and d_drop() would hide
@@ -1135,7 +1132,6 @@
 		 * inodes on unmount and further oopses.
 		 */
 		if (IS_ROOT(dentry))
->>>>>>> d8ec26d7
 			goto out_valid;
 	}
 	/* If we have submounts, don't unhash ! */
@@ -1410,10 +1406,6 @@
 
 	dfprintk(VFS, "NFS: atomic_open(%s/%ld), %pd\n",
 			dir->i_sb->s_id, dir->i_ino, dentry);
-
-	err = nfs_check_flags(open_flags);
-	if (err)
-		return err;
 
 	err = nfs_check_flags(open_flags);
 	if (err)
