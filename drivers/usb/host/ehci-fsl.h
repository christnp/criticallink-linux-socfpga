/* Copyright (C) 2005-2010 Freescale Semiconductor, Inc.
 * Copyright (c) 2005 MontaVista Software
 *
 * This program is free software; you can redistribute  it and/or modify it
 * under  the terms of  the GNU General  Public License as published by the
 * Free Software Foundation;  either version 2 of the  License, or (at your
 * option) any later version.
 *
 * This program is distributed in the hope that it will be useful, but
 * WITHOUT ANY WARRANTY; without even the implied warranty of
 * MERCHANTABILITY or FITNESS FOR A PARTICULAR PURPOSE.  See the GNU
 * General Public License for more details.
 *
 * You should have received a copy of the  GNU General Public License along
 * with this program; if not, write  to the Free Software Foundation, Inc.,
 * 675 Mass Ave, Cambridge, MA 02139, USA.
 */
#ifndef _EHCI_FSL_H
#define _EHCI_FSL_H

/* offsets for the non-ehci registers in the FSL SOC USB controller */
#define FSL_SOC_USB_SBUSCFG	0x90
#define SBUSCFG_INCR8		0x02	/* INCR8, specified */
#define FSL_SOC_USB_ULPIVP	0x170
#define FSL_SOC_USB_PORTSC1	0x184
#define PORT_PTS_MSK		(3<<30)
#define PORT_PTS_UTMI		(0<<30)
#define PORT_PTS_ULPI		(2<<30)
#define	PORT_PTS_SERIAL		(3<<30)
#define PORT_PTS_PTW		(1<<28)
#define FSL_SOC_USB_PORTSC2	0x188
#define FSL_SOC_USB_USBMODE	0x1a8
#define USBMODE_CM_MASK		(3 << 0)	/* controller mode mask */
#define USBMODE_CM_HOST		(3 << 0)	/* controller mode: host */
#define USBMODE_ES		(1 << 2)	/* (Big) Endian Select */

#define FSL_SOC_USB_USBGENCTRL	0x200
#define USBGENCTRL_PPP		(1 << 3)
#define USBGENCTRL_PFP		(1 << 2)
#define FSL_SOC_USB_ISIPHYCTRL	0x204
#define ISIPHYCTRL_PXE		(1)
#define ISIPHYCTRL_PHYE		(1 << 4)

#define FSL_SOC_USB_SNOOP1	0x400	/* NOTE: big-endian */
#define FSL_SOC_USB_SNOOP2	0x404	/* NOTE: big-endian */
#define FSL_SOC_USB_AGECNTTHRSH	0x408	/* NOTE: big-endian */
#define FSL_SOC_USB_PRICTRL	0x40c	/* NOTE: big-endian */
#define FSL_SOC_USB_SICTRL	0x410	/* NOTE: big-endian */
#define FSL_SOC_USB_CTRL	0x500	/* NOTE: big-endian */
<<<<<<< HEAD
=======
#define CTRL_UTMI_PHY_EN	(1<<9)
>>>>>>> e9676695
#define CTRL_PHY_CLK_VALID	(1 << 17)
#define SNOOP_SIZE_2GB		0x1e
#endif				/* _EHCI_FSL_H */<|MERGE_RESOLUTION|>--- conflicted
+++ resolved
@@ -47,10 +47,7 @@
 #define FSL_SOC_USB_PRICTRL	0x40c	/* NOTE: big-endian */
 #define FSL_SOC_USB_SICTRL	0x410	/* NOTE: big-endian */
 #define FSL_SOC_USB_CTRL	0x500	/* NOTE: big-endian */
-<<<<<<< HEAD
-=======
 #define CTRL_UTMI_PHY_EN	(1<<9)
->>>>>>> e9676695
 #define CTRL_PHY_CLK_VALID	(1 << 17)
 #define SNOOP_SIZE_2GB		0x1e
 #endif				/* _EHCI_FSL_H */