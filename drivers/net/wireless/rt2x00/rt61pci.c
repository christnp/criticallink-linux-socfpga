/*
	Copyright (C) 2004 - 2008 rt2x00 SourceForge Project
	<http://rt2x00.serialmonkey.com>

	This program is free software; you can redistribute it and/or modify
	it under the terms of the GNU General Public License as published by
	the Free Software Foundation; either version 2 of the License, or
	(at your option) any later version.

	This program is distributed in the hope that it will be useful,
	but WITHOUT ANY WARRANTY; without even the implied warranty of
	MERCHANTABILITY or FITNESS FOR A PARTICULAR PURPOSE. See the
	GNU General Public License for more details.

	You should have received a copy of the GNU General Public License
	along with this program; if not, write to the
	Free Software Foundation, Inc.,
	59 Temple Place - Suite 330, Boston, MA 02111-1307, USA.
 */

/*
	Module: rt61pci
	Abstract: rt61pci device specific routines.
	Supported chipsets: RT2561, RT2561s, RT2661.
 */

#include <linux/crc-itu-t.h>
#include <linux/delay.h>
#include <linux/etherdevice.h>
#include <linux/init.h>
#include <linux/kernel.h>
#include <linux/module.h>
#include <linux/pci.h>
#include <linux/eeprom_93cx6.h>

#include "rt2x00.h"
#include "rt2x00pci.h"
#include "rt61pci.h"

/*
 * Register access.
 * BBP and RF register require indirect register access,
 * and use the CSR registers PHY_CSR3 and PHY_CSR4 to achieve this.
 * These indirect registers work with busy bits,
 * and we will try maximal REGISTER_BUSY_COUNT times to access
 * the register while taking a REGISTER_BUSY_DELAY us delay
 * between each attampt. When the busy bit is still set at that time,
 * the access attempt is considered to have failed,
 * and we will print an error.
 */
static u32 rt61pci_bbp_check(struct rt2x00_dev *rt2x00dev)
{
	u32 reg;
	unsigned int i;

	for (i = 0; i < REGISTER_BUSY_COUNT; i++) {
		rt2x00pci_register_read(rt2x00dev, PHY_CSR3, &reg);
		if (!rt2x00_get_field32(reg, PHY_CSR3_BUSY))
			break;
		udelay(REGISTER_BUSY_DELAY);
	}

	return reg;
}

static void rt61pci_bbp_write(struct rt2x00_dev *rt2x00dev,
			      const unsigned int word, const u8 value)
{
	u32 reg;

	/*
	 * Wait until the BBP becomes ready.
	 */
	reg = rt61pci_bbp_check(rt2x00dev);
	if (rt2x00_get_field32(reg, PHY_CSR3_BUSY)) {
		ERROR(rt2x00dev, "PHY_CSR3 register busy. Write failed.\n");
		return;
	}

	/*
	 * Write the data into the BBP.
	 */
	reg = 0;
	rt2x00_set_field32(&reg, PHY_CSR3_VALUE, value);
	rt2x00_set_field32(&reg, PHY_CSR3_REGNUM, word);
	rt2x00_set_field32(&reg, PHY_CSR3_BUSY, 1);
	rt2x00_set_field32(&reg, PHY_CSR3_READ_CONTROL, 0);

	rt2x00pci_register_write(rt2x00dev, PHY_CSR3, reg);
}

static void rt61pci_bbp_read(struct rt2x00_dev *rt2x00dev,
			     const unsigned int word, u8 *value)
{
	u32 reg;

	/*
	 * Wait until the BBP becomes ready.
	 */
	reg = rt61pci_bbp_check(rt2x00dev);
	if (rt2x00_get_field32(reg, PHY_CSR3_BUSY)) {
		ERROR(rt2x00dev, "PHY_CSR3 register busy. Read failed.\n");
		return;
	}

	/*
	 * Write the request into the BBP.
	 */
	reg = 0;
	rt2x00_set_field32(&reg, PHY_CSR3_REGNUM, word);
	rt2x00_set_field32(&reg, PHY_CSR3_BUSY, 1);
	rt2x00_set_field32(&reg, PHY_CSR3_READ_CONTROL, 1);

	rt2x00pci_register_write(rt2x00dev, PHY_CSR3, reg);

	/*
	 * Wait until the BBP becomes ready.
	 */
	reg = rt61pci_bbp_check(rt2x00dev);
	if (rt2x00_get_field32(reg, PHY_CSR3_BUSY)) {
		ERROR(rt2x00dev, "PHY_CSR3 register busy. Read failed.\n");
		*value = 0xff;
		return;
	}

	*value = rt2x00_get_field32(reg, PHY_CSR3_VALUE);
}

static void rt61pci_rf_write(struct rt2x00_dev *rt2x00dev,
			     const unsigned int word, const u32 value)
{
	u32 reg;
	unsigned int i;

	if (!word)
		return;

	for (i = 0; i < REGISTER_BUSY_COUNT; i++) {
		rt2x00pci_register_read(rt2x00dev, PHY_CSR4, &reg);
		if (!rt2x00_get_field32(reg, PHY_CSR4_BUSY))
			goto rf_write;
		udelay(REGISTER_BUSY_DELAY);
	}

	ERROR(rt2x00dev, "PHY_CSR4 register busy. Write failed.\n");
	return;

rf_write:
	reg = 0;
	rt2x00_set_field32(&reg, PHY_CSR4_VALUE, value);
	rt2x00_set_field32(&reg, PHY_CSR4_NUMBER_OF_BITS, 21);
	rt2x00_set_field32(&reg, PHY_CSR4_IF_SELECT, 0);
	rt2x00_set_field32(&reg, PHY_CSR4_BUSY, 1);

	rt2x00pci_register_write(rt2x00dev, PHY_CSR4, reg);
	rt2x00_rf_write(rt2x00dev, word, value);
}

#ifdef CONFIG_RT61PCI_LEDS
/*
 * This function is only called from rt61pci_led_brightness()
 * make gcc happy by placing this function inside the
 * same ifdef statement as the caller.
 */
static void rt61pci_mcu_request(struct rt2x00_dev *rt2x00dev,
				const u8 command, const u8 token,
				const u8 arg0, const u8 arg1)
{
	u32 reg;

	rt2x00pci_register_read(rt2x00dev, H2M_MAILBOX_CSR, &reg);

	if (rt2x00_get_field32(reg, H2M_MAILBOX_CSR_OWNER)) {
		ERROR(rt2x00dev, "mcu request error. "
		      "Request 0x%02x failed for token 0x%02x.\n",
		      command, token);
		return;
	}

	rt2x00_set_field32(&reg, H2M_MAILBOX_CSR_OWNER, 1);
	rt2x00_set_field32(&reg, H2M_MAILBOX_CSR_CMD_TOKEN, token);
	rt2x00_set_field32(&reg, H2M_MAILBOX_CSR_ARG0, arg0);
	rt2x00_set_field32(&reg, H2M_MAILBOX_CSR_ARG1, arg1);
	rt2x00pci_register_write(rt2x00dev, H2M_MAILBOX_CSR, reg);

	rt2x00pci_register_read(rt2x00dev, HOST_CMD_CSR, &reg);
	rt2x00_set_field32(&reg, HOST_CMD_CSR_HOST_COMMAND, command);
	rt2x00_set_field32(&reg, HOST_CMD_CSR_INTERRUPT_MCU, 1);
	rt2x00pci_register_write(rt2x00dev, HOST_CMD_CSR, reg);
}
#endif /* CONFIG_RT61PCI_LEDS */

static void rt61pci_eepromregister_read(struct eeprom_93cx6 *eeprom)
{
	struct rt2x00_dev *rt2x00dev = eeprom->data;
	u32 reg;

	rt2x00pci_register_read(rt2x00dev, E2PROM_CSR, &reg);

	eeprom->reg_data_in = !!rt2x00_get_field32(reg, E2PROM_CSR_DATA_IN);
	eeprom->reg_data_out = !!rt2x00_get_field32(reg, E2PROM_CSR_DATA_OUT);
	eeprom->reg_data_clock =
	    !!rt2x00_get_field32(reg, E2PROM_CSR_DATA_CLOCK);
	eeprom->reg_chip_select =
	    !!rt2x00_get_field32(reg, E2PROM_CSR_CHIP_SELECT);
}

static void rt61pci_eepromregister_write(struct eeprom_93cx6 *eeprom)
{
	struct rt2x00_dev *rt2x00dev = eeprom->data;
	u32 reg = 0;

	rt2x00_set_field32(&reg, E2PROM_CSR_DATA_IN, !!eeprom->reg_data_in);
	rt2x00_set_field32(&reg, E2PROM_CSR_DATA_OUT, !!eeprom->reg_data_out);
	rt2x00_set_field32(&reg, E2PROM_CSR_DATA_CLOCK,
			   !!eeprom->reg_data_clock);
	rt2x00_set_field32(&reg, E2PROM_CSR_CHIP_SELECT,
			   !!eeprom->reg_chip_select);

	rt2x00pci_register_write(rt2x00dev, E2PROM_CSR, reg);
}

#ifdef CONFIG_RT2X00_LIB_DEBUGFS
#define CSR_OFFSET(__word)	( CSR_REG_BASE + ((__word) * sizeof(u32)) )

static void rt61pci_read_csr(struct rt2x00_dev *rt2x00dev,
			     const unsigned int word, u32 *data)
{
	rt2x00pci_register_read(rt2x00dev, CSR_OFFSET(word), data);
}

static void rt61pci_write_csr(struct rt2x00_dev *rt2x00dev,
			      const unsigned int word, u32 data)
{
	rt2x00pci_register_write(rt2x00dev, CSR_OFFSET(word), data);
}

static const struct rt2x00debug rt61pci_rt2x00debug = {
	.owner	= THIS_MODULE,
	.csr	= {
		.read		= rt61pci_read_csr,
		.write		= rt61pci_write_csr,
		.word_size	= sizeof(u32),
		.word_count	= CSR_REG_SIZE / sizeof(u32),
	},
	.eeprom	= {
		.read		= rt2x00_eeprom_read,
		.write		= rt2x00_eeprom_write,
		.word_size	= sizeof(u16),
		.word_count	= EEPROM_SIZE / sizeof(u16),
	},
	.bbp	= {
		.read		= rt61pci_bbp_read,
		.write		= rt61pci_bbp_write,
		.word_size	= sizeof(u8),
		.word_count	= BBP_SIZE / sizeof(u8),
	},
	.rf	= {
		.read		= rt2x00_rf_read,
		.write		= rt61pci_rf_write,
		.word_size	= sizeof(u32),
		.word_count	= RF_SIZE / sizeof(u32),
	},
};
#endif /* CONFIG_RT2X00_LIB_DEBUGFS */

#ifdef CONFIG_RT61PCI_RFKILL
static int rt61pci_rfkill_poll(struct rt2x00_dev *rt2x00dev)
{
	u32 reg;

	rt2x00pci_register_read(rt2x00dev, MAC_CSR13, &reg);
	return rt2x00_get_field32(reg, MAC_CSR13_BIT5);
}
#else
#define rt61pci_rfkill_poll	NULL
#endif /* CONFIG_RT61PCI_RFKILL */

#ifdef CONFIG_RT61PCI_LEDS
static void rt61pci_brightness_set(struct led_classdev *led_cdev,
				   enum led_brightness brightness)
{
	struct rt2x00_led *led =
	    container_of(led_cdev, struct rt2x00_led, led_dev);
	unsigned int enabled = brightness != LED_OFF;
	unsigned int a_mode =
	    (enabled && led->rt2x00dev->curr_band == IEEE80211_BAND_5GHZ);
	unsigned int bg_mode =
	    (enabled && led->rt2x00dev->curr_band == IEEE80211_BAND_2GHZ);

	if (led->type == LED_TYPE_RADIO) {
		rt2x00_set_field16(&led->rt2x00dev->led_mcu_reg,
				   MCU_LEDCS_RADIO_STATUS, enabled);

		rt61pci_mcu_request(led->rt2x00dev, MCU_LED, 0xff,
				    (led->rt2x00dev->led_mcu_reg & 0xff),
				    ((led->rt2x00dev->led_mcu_reg >> 8)));
	} else if (led->type == LED_TYPE_ASSOC) {
		rt2x00_set_field16(&led->rt2x00dev->led_mcu_reg,
				   MCU_LEDCS_LINK_BG_STATUS, bg_mode);
		rt2x00_set_field16(&led->rt2x00dev->led_mcu_reg,
				   MCU_LEDCS_LINK_A_STATUS, a_mode);

		rt61pci_mcu_request(led->rt2x00dev, MCU_LED, 0xff,
				    (led->rt2x00dev->led_mcu_reg & 0xff),
				    ((led->rt2x00dev->led_mcu_reg >> 8)));
	} else if (led->type == LED_TYPE_QUALITY) {
		/*
		 * The brightness is divided into 6 levels (0 - 5),
		 * this means we need to convert the brightness
		 * argument into the matching level within that range.
		 */
		rt61pci_mcu_request(led->rt2x00dev, MCU_LED_STRENGTH, 0xff,
				    brightness / (LED_FULL / 6), 0);
	}
}

static int rt61pci_blink_set(struct led_classdev *led_cdev,
			     unsigned long *delay_on,
			     unsigned long *delay_off)
{
	struct rt2x00_led *led =
	    container_of(led_cdev, struct rt2x00_led, led_dev);
	u32 reg;

	rt2x00pci_register_read(led->rt2x00dev, MAC_CSR14, &reg);
	rt2x00_set_field32(&reg, MAC_CSR14_ON_PERIOD, *delay_on);
	rt2x00_set_field32(&reg, MAC_CSR14_OFF_PERIOD, *delay_off);
	rt2x00pci_register_write(led->rt2x00dev, MAC_CSR14, reg);

	return 0;
}
#endif /* CONFIG_RT61PCI_LEDS */

/*
 * Configuration handlers.
 */
static void rt61pci_config_filter(struct rt2x00_dev *rt2x00dev,
				  const unsigned int filter_flags)
{
	u32 reg;

	/*
	 * Start configuration steps.
	 * Note that the version error will always be dropped
	 * and broadcast frames will always be accepted since
	 * there is no filter for it at this time.
	 */
	rt2x00pci_register_read(rt2x00dev, TXRX_CSR0, &reg);
	rt2x00_set_field32(&reg, TXRX_CSR0_DROP_CRC,
			   !(filter_flags & FIF_FCSFAIL));
	rt2x00_set_field32(&reg, TXRX_CSR0_DROP_PHYSICAL,
			   !(filter_flags & FIF_PLCPFAIL));
	rt2x00_set_field32(&reg, TXRX_CSR0_DROP_CONTROL,
			   !(filter_flags & FIF_CONTROL));
	rt2x00_set_field32(&reg, TXRX_CSR0_DROP_NOT_TO_ME,
			   !(filter_flags & FIF_PROMISC_IN_BSS));
	rt2x00_set_field32(&reg, TXRX_CSR0_DROP_TO_DS,
			   !(filter_flags & FIF_PROMISC_IN_BSS) &&
			   !rt2x00dev->intf_ap_count);
	rt2x00_set_field32(&reg, TXRX_CSR0_DROP_VERSION_ERROR, 1);
	rt2x00_set_field32(&reg, TXRX_CSR0_DROP_MULTICAST,
			   !(filter_flags & FIF_ALLMULTI));
	rt2x00_set_field32(&reg, TXRX_CSR0_DROP_BROADCAST, 0);
	rt2x00_set_field32(&reg, TXRX_CSR0_DROP_ACK_CTS,
			   !(filter_flags & FIF_CONTROL));
	rt2x00pci_register_write(rt2x00dev, TXRX_CSR0, reg);
}

static void rt61pci_config_intf(struct rt2x00_dev *rt2x00dev,
				struct rt2x00_intf *intf,
				struct rt2x00intf_conf *conf,
				const unsigned int flags)
{
	unsigned int beacon_base;
	u32 reg;

	if (flags & CONFIG_UPDATE_TYPE) {
		/*
		 * Clear current synchronisation setup.
		 * For the Beacon base registers we only need to clear
		 * the first byte since that byte contains the VALID and OWNER
		 * bits which (when set to 0) will invalidate the entire beacon.
		 */
		beacon_base = HW_BEACON_OFFSET(intf->beacon->entry_idx);
		rt2x00pci_register_write(rt2x00dev, beacon_base, 0);

		/*
		 * Enable synchronisation.
		 */
		rt2x00pci_register_read(rt2x00dev, TXRX_CSR9, &reg);
		rt2x00_set_field32(&reg, TXRX_CSR9_TSF_TICKING, 1);
		rt2x00_set_field32(&reg, TXRX_CSR9_TSF_SYNC, conf->sync);
		rt2x00_set_field32(&reg, TXRX_CSR9_TBTT_ENABLE, 1);
		rt2x00pci_register_write(rt2x00dev, TXRX_CSR9, reg);
	}

	if (flags & CONFIG_UPDATE_MAC) {
		reg = le32_to_cpu(conf->mac[1]);
		rt2x00_set_field32(&reg, MAC_CSR3_UNICAST_TO_ME_MASK, 0xff);
		conf->mac[1] = cpu_to_le32(reg);

		rt2x00pci_register_multiwrite(rt2x00dev, MAC_CSR2,
					      conf->mac, sizeof(conf->mac));
	}

	if (flags & CONFIG_UPDATE_BSSID) {
		reg = le32_to_cpu(conf->bssid[1]);
		rt2x00_set_field32(&reg, MAC_CSR5_BSS_ID_MASK, 3);
		conf->bssid[1] = cpu_to_le32(reg);

		rt2x00pci_register_multiwrite(rt2x00dev, MAC_CSR4,
					      conf->bssid, sizeof(conf->bssid));
	}
}

static void rt61pci_config_erp(struct rt2x00_dev *rt2x00dev,
			       struct rt2x00lib_erp *erp)
{
	u32 reg;

	rt2x00pci_register_read(rt2x00dev, TXRX_CSR0, &reg);
	rt2x00_set_field32(&reg, TXRX_CSR0_RX_ACK_TIMEOUT, erp->ack_timeout);
	rt2x00pci_register_write(rt2x00dev, TXRX_CSR0, reg);

	rt2x00pci_register_read(rt2x00dev, TXRX_CSR4, &reg);
	rt2x00_set_field32(&reg, TXRX_CSR4_AUTORESPOND_PREAMBLE,
			   !!erp->short_preamble);
	rt2x00pci_register_write(rt2x00dev, TXRX_CSR4, reg);
}

static void rt61pci_config_phymode(struct rt2x00_dev *rt2x00dev,
				   const int basic_rate_mask)
{
	rt2x00pci_register_write(rt2x00dev, TXRX_CSR5, basic_rate_mask);
}

static void rt61pci_config_channel(struct rt2x00_dev *rt2x00dev,
				   struct rf_channel *rf, const int txpower)
{
	u8 r3;
	u8 r94;
	u8 smart;

	rt2x00_set_field32(&rf->rf3, RF3_TXPOWER, TXPOWER_TO_DEV(txpower));
	rt2x00_set_field32(&rf->rf4, RF4_FREQ_OFFSET, rt2x00dev->freq_offset);

	smart = !(rt2x00_rf(&rt2x00dev->chip, RF5225) ||
		  rt2x00_rf(&rt2x00dev->chip, RF2527));

	rt61pci_bbp_read(rt2x00dev, 3, &r3);
	rt2x00_set_field8(&r3, BBP_R3_SMART_MODE, smart);
	rt61pci_bbp_write(rt2x00dev, 3, r3);

	r94 = 6;
	if (txpower > MAX_TXPOWER && txpower <= (MAX_TXPOWER + r94))
		r94 += txpower - MAX_TXPOWER;
	else if (txpower < MIN_TXPOWER && txpower >= (MIN_TXPOWER - r94))
		r94 += txpower;
	rt61pci_bbp_write(rt2x00dev, 94, r94);

	rt61pci_rf_write(rt2x00dev, 1, rf->rf1);
	rt61pci_rf_write(rt2x00dev, 2, rf->rf2);
	rt61pci_rf_write(rt2x00dev, 3, rf->rf3 & ~0x00000004);
	rt61pci_rf_write(rt2x00dev, 4, rf->rf4);

	udelay(200);

	rt61pci_rf_write(rt2x00dev, 1, rf->rf1);
	rt61pci_rf_write(rt2x00dev, 2, rf->rf2);
	rt61pci_rf_write(rt2x00dev, 3, rf->rf3 | 0x00000004);
	rt61pci_rf_write(rt2x00dev, 4, rf->rf4);

	udelay(200);

	rt61pci_rf_write(rt2x00dev, 1, rf->rf1);
	rt61pci_rf_write(rt2x00dev, 2, rf->rf2);
	rt61pci_rf_write(rt2x00dev, 3, rf->rf3 & ~0x00000004);
	rt61pci_rf_write(rt2x00dev, 4, rf->rf4);

	msleep(1);
}

static void rt61pci_config_txpower(struct rt2x00_dev *rt2x00dev,
				   const int txpower)
{
	struct rf_channel rf;

	rt2x00_rf_read(rt2x00dev, 1, &rf.rf1);
	rt2x00_rf_read(rt2x00dev, 2, &rf.rf2);
	rt2x00_rf_read(rt2x00dev, 3, &rf.rf3);
	rt2x00_rf_read(rt2x00dev, 4, &rf.rf4);

	rt61pci_config_channel(rt2x00dev, &rf, txpower);
}

static void rt61pci_config_antenna_5x(struct rt2x00_dev *rt2x00dev,
				      struct antenna_setup *ant)
{
	u8 r3;
	u8 r4;
	u8 r77;

	rt61pci_bbp_read(rt2x00dev, 3, &r3);
	rt61pci_bbp_read(rt2x00dev, 4, &r4);
	rt61pci_bbp_read(rt2x00dev, 77, &r77);

	rt2x00_set_field8(&r3, BBP_R3_SMART_MODE,
			  rt2x00_rf(&rt2x00dev->chip, RF5325));

	/*
	 * Configure the RX antenna.
	 */
	switch (ant->rx) {
	case ANTENNA_HW_DIVERSITY:
		rt2x00_set_field8(&r4, BBP_R4_RX_ANTENNA_CONTROL, 2);
		rt2x00_set_field8(&r4, BBP_R4_RX_FRAME_END,
				  (rt2x00dev->curr_band != IEEE80211_BAND_5GHZ));
		break;
	case ANTENNA_A:
		rt2x00_set_field8(&r4, BBP_R4_RX_ANTENNA_CONTROL, 1);
		rt2x00_set_field8(&r4, BBP_R4_RX_FRAME_END, 0);
		if (rt2x00dev->curr_band == IEEE80211_BAND_5GHZ)
			rt2x00_set_field8(&r77, BBP_R77_RX_ANTENNA, 0);
		else
			rt2x00_set_field8(&r77, BBP_R77_RX_ANTENNA, 3);
		break;
	case ANTENNA_B:
	default:
		rt2x00_set_field8(&r4, BBP_R4_RX_ANTENNA_CONTROL, 1);
		rt2x00_set_field8(&r4, BBP_R4_RX_FRAME_END, 0);
		if (rt2x00dev->curr_band == IEEE80211_BAND_5GHZ)
			rt2x00_set_field8(&r77, BBP_R77_RX_ANTENNA, 3);
		else
			rt2x00_set_field8(&r77, BBP_R77_RX_ANTENNA, 0);
		break;
	}

	rt61pci_bbp_write(rt2x00dev, 77, r77);
	rt61pci_bbp_write(rt2x00dev, 3, r3);
	rt61pci_bbp_write(rt2x00dev, 4, r4);
}

static void rt61pci_config_antenna_2x(struct rt2x00_dev *rt2x00dev,
				      struct antenna_setup *ant)
{
	u8 r3;
	u8 r4;
	u8 r77;

	rt61pci_bbp_read(rt2x00dev, 3, &r3);
	rt61pci_bbp_read(rt2x00dev, 4, &r4);
	rt61pci_bbp_read(rt2x00dev, 77, &r77);

	rt2x00_set_field8(&r3, BBP_R3_SMART_MODE,
			  rt2x00_rf(&rt2x00dev->chip, RF2529));
	rt2x00_set_field8(&r4, BBP_R4_RX_FRAME_END,
			  !test_bit(CONFIG_FRAME_TYPE, &rt2x00dev->flags));

	/*
	 * Configure the RX antenna.
	 */
	switch (ant->rx) {
	case ANTENNA_HW_DIVERSITY:
		rt2x00_set_field8(&r4, BBP_R4_RX_ANTENNA_CONTROL, 2);
		break;
	case ANTENNA_A:
		rt2x00_set_field8(&r4, BBP_R4_RX_ANTENNA_CONTROL, 1);
		rt2x00_set_field8(&r77, BBP_R77_RX_ANTENNA, 3);
		break;
	case ANTENNA_B:
	default:
		rt2x00_set_field8(&r4, BBP_R4_RX_ANTENNA_CONTROL, 1);
		rt2x00_set_field8(&r77, BBP_R77_RX_ANTENNA, 0);
		break;
	}

	rt61pci_bbp_write(rt2x00dev, 77, r77);
	rt61pci_bbp_write(rt2x00dev, 3, r3);
	rt61pci_bbp_write(rt2x00dev, 4, r4);
}

static void rt61pci_config_antenna_2529_rx(struct rt2x00_dev *rt2x00dev,
					   const int p1, const int p2)
{
	u32 reg;

	rt2x00pci_register_read(rt2x00dev, MAC_CSR13, &reg);

	rt2x00_set_field32(&reg, MAC_CSR13_BIT4, p1);
	rt2x00_set_field32(&reg, MAC_CSR13_BIT12, 0);

	rt2x00_set_field32(&reg, MAC_CSR13_BIT3, !p2);
	rt2x00_set_field32(&reg, MAC_CSR13_BIT11, 0);

	rt2x00pci_register_write(rt2x00dev, MAC_CSR13, reg);
}

static void rt61pci_config_antenna_2529(struct rt2x00_dev *rt2x00dev,
					struct antenna_setup *ant)
{
	u8 r3;
	u8 r4;
	u8 r77;

	rt61pci_bbp_read(rt2x00dev, 3, &r3);
	rt61pci_bbp_read(rt2x00dev, 4, &r4);
	rt61pci_bbp_read(rt2x00dev, 77, &r77);

	/*
	 * Configure the RX antenna.
	 */
	switch (ant->rx) {
	case ANTENNA_A:
		rt2x00_set_field8(&r4, BBP_R4_RX_ANTENNA_CONTROL, 1);
		rt2x00_set_field8(&r77, BBP_R77_RX_ANTENNA, 0);
		rt61pci_config_antenna_2529_rx(rt2x00dev, 0, 0);
		break;
	case ANTENNA_HW_DIVERSITY:
		/*
		 * FIXME: Antenna selection for the rf 2529 is very confusing
		 * in the legacy driver. Just default to antenna B until the
		 * legacy code can be properly translated into rt2x00 code.
		 */
	case ANTENNA_B:
	default:
		rt2x00_set_field8(&r4, BBP_R4_RX_ANTENNA_CONTROL, 1);
		rt2x00_set_field8(&r77, BBP_R77_RX_ANTENNA, 3);
		rt61pci_config_antenna_2529_rx(rt2x00dev, 1, 1);
		break;
	}

	rt61pci_bbp_write(rt2x00dev, 77, r77);
	rt61pci_bbp_write(rt2x00dev, 3, r3);
	rt61pci_bbp_write(rt2x00dev, 4, r4);
}

struct antenna_sel {
	u8 word;
	/*
	 * value[0] -> non-LNA
	 * value[1] -> LNA
	 */
	u8 value[2];
};

static const struct antenna_sel antenna_sel_a[] = {
	{ 96,  { 0x58, 0x78 } },
	{ 104, { 0x38, 0x48 } },
	{ 75,  { 0xfe, 0x80 } },
	{ 86,  { 0xfe, 0x80 } },
	{ 88,  { 0xfe, 0x80 } },
	{ 35,  { 0x60, 0x60 } },
	{ 97,  { 0x58, 0x58 } },
	{ 98,  { 0x58, 0x58 } },
};

static const struct antenna_sel antenna_sel_bg[] = {
	{ 96,  { 0x48, 0x68 } },
	{ 104, { 0x2c, 0x3c } },
	{ 75,  { 0xfe, 0x80 } },
	{ 86,  { 0xfe, 0x80 } },
	{ 88,  { 0xfe, 0x80 } },
	{ 35,  { 0x50, 0x50 } },
	{ 97,  { 0x48, 0x48 } },
	{ 98,  { 0x48, 0x48 } },
};

static void rt61pci_config_antenna(struct rt2x00_dev *rt2x00dev,
				   struct antenna_setup *ant)
{
	const struct antenna_sel *sel;
	unsigned int lna;
	unsigned int i;
	u32 reg;

	/*
	 * We should never come here because rt2x00lib is supposed
	 * to catch this and send us the correct antenna explicitely.
	 */
	BUG_ON(ant->rx == ANTENNA_SW_DIVERSITY ||
	       ant->tx == ANTENNA_SW_DIVERSITY);

	if (rt2x00dev->curr_band == IEEE80211_BAND_5GHZ) {
		sel = antenna_sel_a;
		lna = test_bit(CONFIG_EXTERNAL_LNA_A, &rt2x00dev->flags);
	} else {
		sel = antenna_sel_bg;
		lna = test_bit(CONFIG_EXTERNAL_LNA_BG, &rt2x00dev->flags);
	}

	for (i = 0; i < ARRAY_SIZE(antenna_sel_a); i++)
		rt61pci_bbp_write(rt2x00dev, sel[i].word, sel[i].value[lna]);

	rt2x00pci_register_read(rt2x00dev, PHY_CSR0, &reg);

	rt2x00_set_field32(&reg, PHY_CSR0_PA_PE_BG,
			   rt2x00dev->curr_band == IEEE80211_BAND_2GHZ);
	rt2x00_set_field32(&reg, PHY_CSR0_PA_PE_A,
			   rt2x00dev->curr_band == IEEE80211_BAND_5GHZ);

	rt2x00pci_register_write(rt2x00dev, PHY_CSR0, reg);

	if (rt2x00_rf(&rt2x00dev->chip, RF5225) ||
	    rt2x00_rf(&rt2x00dev->chip, RF5325))
		rt61pci_config_antenna_5x(rt2x00dev, ant);
	else if (rt2x00_rf(&rt2x00dev->chip, RF2527))
		rt61pci_config_antenna_2x(rt2x00dev, ant);
	else if (rt2x00_rf(&rt2x00dev->chip, RF2529)) {
		if (test_bit(CONFIG_DOUBLE_ANTENNA, &rt2x00dev->flags))
			rt61pci_config_antenna_2x(rt2x00dev, ant);
		else
			rt61pci_config_antenna_2529(rt2x00dev, ant);
	}
}

static void rt61pci_config_duration(struct rt2x00_dev *rt2x00dev,
				    struct rt2x00lib_conf *libconf)
{
	u32 reg;

	rt2x00pci_register_read(rt2x00dev, MAC_CSR9, &reg);
	rt2x00_set_field32(&reg, MAC_CSR9_SLOT_TIME, libconf->slot_time);
	rt2x00pci_register_write(rt2x00dev, MAC_CSR9, reg);

	rt2x00pci_register_read(rt2x00dev, MAC_CSR8, &reg);
	rt2x00_set_field32(&reg, MAC_CSR8_SIFS, libconf->sifs);
	rt2x00_set_field32(&reg, MAC_CSR8_SIFS_AFTER_RX_OFDM, 3);
	rt2x00_set_field32(&reg, MAC_CSR8_EIFS, libconf->eifs);
	rt2x00pci_register_write(rt2x00dev, MAC_CSR8, reg);

	rt2x00pci_register_read(rt2x00dev, TXRX_CSR0, &reg);
	rt2x00_set_field32(&reg, TXRX_CSR0_TSF_OFFSET, IEEE80211_HEADER);
	rt2x00pci_register_write(rt2x00dev, TXRX_CSR0, reg);

	rt2x00pci_register_read(rt2x00dev, TXRX_CSR4, &reg);
	rt2x00_set_field32(&reg, TXRX_CSR4_AUTORESPOND_ENABLE, 1);
	rt2x00pci_register_write(rt2x00dev, TXRX_CSR4, reg);

	rt2x00pci_register_read(rt2x00dev, TXRX_CSR9, &reg);
	rt2x00_set_field32(&reg, TXRX_CSR9_BEACON_INTERVAL,
			   libconf->conf->beacon_int * 16);
	rt2x00pci_register_write(rt2x00dev, TXRX_CSR9, reg);
}

static void rt61pci_config(struct rt2x00_dev *rt2x00dev,
			   struct rt2x00lib_conf *libconf,
			   const unsigned int flags)
{
	if (flags & CONFIG_UPDATE_PHYMODE)
		rt61pci_config_phymode(rt2x00dev, libconf->basic_rates);
	if (flags & CONFIG_UPDATE_CHANNEL)
		rt61pci_config_channel(rt2x00dev, &libconf->rf,
				       libconf->conf->power_level);
	if ((flags & CONFIG_UPDATE_TXPOWER) && !(flags & CONFIG_UPDATE_CHANNEL))
		rt61pci_config_txpower(rt2x00dev, libconf->conf->power_level);
	if (flags & CONFIG_UPDATE_ANTENNA)
		rt61pci_config_antenna(rt2x00dev, &libconf->ant);
	if (flags & (CONFIG_UPDATE_SLOT_TIME | CONFIG_UPDATE_BEACON_INT))
		rt61pci_config_duration(rt2x00dev, libconf);
}

/*
 * Link tuning
 */
static void rt61pci_link_stats(struct rt2x00_dev *rt2x00dev,
			       struct link_qual *qual)
{
	u32 reg;

	/*
	 * Update FCS error count from register.
	 */
	rt2x00pci_register_read(rt2x00dev, STA_CSR0, &reg);
	qual->rx_failed = rt2x00_get_field32(reg, STA_CSR0_FCS_ERROR);

	/*
	 * Update False CCA count from register.
	 */
	rt2x00pci_register_read(rt2x00dev, STA_CSR1, &reg);
	qual->false_cca = rt2x00_get_field32(reg, STA_CSR1_FALSE_CCA_ERROR);
}

static void rt61pci_reset_tuner(struct rt2x00_dev *rt2x00dev)
{
	rt61pci_bbp_write(rt2x00dev, 17, 0x20);
	rt2x00dev->link.vgc_level = 0x20;
}

static void rt61pci_link_tuner(struct rt2x00_dev *rt2x00dev)
{
	int rssi = rt2x00_get_link_rssi(&rt2x00dev->link);
	u8 r17;
	u8 up_bound;
	u8 low_bound;

	rt61pci_bbp_read(rt2x00dev, 17, &r17);

	/*
	 * Determine r17 bounds.
	 */
	if (rt2x00dev->rx_status.band == IEEE80211_BAND_5GHZ) {
		low_bound = 0x28;
		up_bound = 0x48;
		if (test_bit(CONFIG_EXTERNAL_LNA_A, &rt2x00dev->flags)) {
			low_bound += 0x10;
			up_bound += 0x10;
		}
	} else {
		low_bound = 0x20;
		up_bound = 0x40;
		if (test_bit(CONFIG_EXTERNAL_LNA_BG, &rt2x00dev->flags)) {
			low_bound += 0x10;
			up_bound += 0x10;
		}
	}

	/*
	 * If we are not associated, we should go straight to the
	 * dynamic CCA tuning.
	 */
	if (!rt2x00dev->intf_associated)
		goto dynamic_cca_tune;

	/*
	 * Special big-R17 for very short distance
	 */
	if (rssi >= -35) {
		if (r17 != 0x60)
			rt61pci_bbp_write(rt2x00dev, 17, 0x60);
		return;
	}

	/*
	 * Special big-R17 for short distance
	 */
	if (rssi >= -58) {
		if (r17 != up_bound)
			rt61pci_bbp_write(rt2x00dev, 17, up_bound);
		return;
	}

	/*
	 * Special big-R17 for middle-short distance
	 */
	if (rssi >= -66) {
		low_bound += 0x10;
		if (r17 != low_bound)
			rt61pci_bbp_write(rt2x00dev, 17, low_bound);
		return;
	}

	/*
	 * Special mid-R17 for middle distance
	 */
	if (rssi >= -74) {
		low_bound += 0x08;
		if (r17 != low_bound)
			rt61pci_bbp_write(rt2x00dev, 17, low_bound);
		return;
	}

	/*
	 * Special case: Change up_bound based on the rssi.
	 * Lower up_bound when rssi is weaker then -74 dBm.
	 */
	up_bound -= 2 * (-74 - rssi);
	if (low_bound > up_bound)
		up_bound = low_bound;

	if (r17 > up_bound) {
		rt61pci_bbp_write(rt2x00dev, 17, up_bound);
		return;
	}

dynamic_cca_tune:

	/*
	 * r17 does not yet exceed upper limit, continue and base
	 * the r17 tuning on the false CCA count.
	 */
	if (rt2x00dev->link.qual.false_cca > 512 && r17 < up_bound) {
		if (++r17 > up_bound)
			r17 = up_bound;
		rt61pci_bbp_write(rt2x00dev, 17, r17);
	} else if (rt2x00dev->link.qual.false_cca < 100 && r17 > low_bound) {
		if (--r17 < low_bound)
			r17 = low_bound;
		rt61pci_bbp_write(rt2x00dev, 17, r17);
	}
}

/*
 * Firmware functions
 */
static char *rt61pci_get_firmware_name(struct rt2x00_dev *rt2x00dev)
{
	char *fw_name;

	switch (rt2x00dev->chip.rt) {
	case RT2561:
		fw_name = FIRMWARE_RT2561;
		break;
	case RT2561s:
		fw_name = FIRMWARE_RT2561s;
		break;
	case RT2661:
		fw_name = FIRMWARE_RT2661;
		break;
	default:
		fw_name = NULL;
		break;
	}

	return fw_name;
}

static u16 rt61pci_get_firmware_crc(void *data, const size_t len)
{
	u16 crc;

	/*
	 * Use the crc itu-t algorithm.
	 * The last 2 bytes in the firmware array are the crc checksum itself,
	 * this means that we should never pass those 2 bytes to the crc
	 * algorithm.
	 */
	crc = crc_itu_t(0, data, len - 2);
	crc = crc_itu_t_byte(crc, 0);
	crc = crc_itu_t_byte(crc, 0);

	return crc;
}

static int rt61pci_load_firmware(struct rt2x00_dev *rt2x00dev, void *data,
				 const size_t len)
{
	int i;
	u32 reg;

	/*
	 * Wait for stable hardware.
	 */
	for (i = 0; i < 100; i++) {
		rt2x00pci_register_read(rt2x00dev, MAC_CSR0, &reg);
		if (reg)
			break;
		msleep(1);
	}

	if (!reg) {
		ERROR(rt2x00dev, "Unstable hardware.\n");
		return -EBUSY;
	}

	/*
	 * Prepare MCU and mailbox for firmware loading.
	 */
	reg = 0;
	rt2x00_set_field32(&reg, MCU_CNTL_CSR_RESET, 1);
	rt2x00pci_register_write(rt2x00dev, MCU_CNTL_CSR, reg);
	rt2x00pci_register_write(rt2x00dev, M2H_CMD_DONE_CSR, 0xffffffff);
	rt2x00pci_register_write(rt2x00dev, H2M_MAILBOX_CSR, 0);
	rt2x00pci_register_write(rt2x00dev, HOST_CMD_CSR, 0);

	/*
	 * Write firmware to device.
	 */
	reg = 0;
	rt2x00_set_field32(&reg, MCU_CNTL_CSR_RESET, 1);
	rt2x00_set_field32(&reg, MCU_CNTL_CSR_SELECT_BANK, 1);
	rt2x00pci_register_write(rt2x00dev, MCU_CNTL_CSR, reg);

	rt2x00pci_register_multiwrite(rt2x00dev, FIRMWARE_IMAGE_BASE,
				      data, len);

	rt2x00_set_field32(&reg, MCU_CNTL_CSR_SELECT_BANK, 0);
	rt2x00pci_register_write(rt2x00dev, MCU_CNTL_CSR, reg);

	rt2x00_set_field32(&reg, MCU_CNTL_CSR_RESET, 0);
	rt2x00pci_register_write(rt2x00dev, MCU_CNTL_CSR, reg);

	for (i = 0; i < 100; i++) {
		rt2x00pci_register_read(rt2x00dev, MCU_CNTL_CSR, &reg);
		if (rt2x00_get_field32(reg, MCU_CNTL_CSR_READY))
			break;
		msleep(1);
	}

	if (i == 100) {
		ERROR(rt2x00dev, "MCU Control register not ready.\n");
		return -EBUSY;
	}

	/*
	 * Reset MAC and BBP registers.
	 */
	reg = 0;
	rt2x00_set_field32(&reg, MAC_CSR1_SOFT_RESET, 1);
	rt2x00_set_field32(&reg, MAC_CSR1_BBP_RESET, 1);
	rt2x00pci_register_write(rt2x00dev, MAC_CSR1, reg);

	rt2x00pci_register_read(rt2x00dev, MAC_CSR1, &reg);
	rt2x00_set_field32(&reg, MAC_CSR1_SOFT_RESET, 0);
	rt2x00_set_field32(&reg, MAC_CSR1_BBP_RESET, 0);
	rt2x00pci_register_write(rt2x00dev, MAC_CSR1, reg);

	rt2x00pci_register_read(rt2x00dev, MAC_CSR1, &reg);
	rt2x00_set_field32(&reg, MAC_CSR1_HOST_READY, 1);
	rt2x00pci_register_write(rt2x00dev, MAC_CSR1, reg);

	return 0;
}

/*
 * Initialization functions.
 */
static void rt61pci_init_rxentry(struct rt2x00_dev *rt2x00dev,
				 struct queue_entry *entry)
{
	struct queue_entry_priv_pci_rx *priv_rx = entry->priv_data;
	u32 word;

	rt2x00_desc_read(priv_rx->desc, 5, &word);
	rt2x00_set_field32(&word, RXD_W5_BUFFER_PHYSICAL_ADDRESS,
			   priv_rx->data_dma);
	rt2x00_desc_write(priv_rx->desc, 5, word);

	rt2x00_desc_read(priv_rx->desc, 0, &word);
	rt2x00_set_field32(&word, RXD_W0_OWNER_NIC, 1);
	rt2x00_desc_write(priv_rx->desc, 0, word);
}

static void rt61pci_init_txentry(struct rt2x00_dev *rt2x00dev,
				 struct queue_entry *entry)
{
	struct queue_entry_priv_pci_tx *priv_tx = entry->priv_data;
	u32 word;

	rt2x00_desc_read(priv_tx->desc, 1, &word);
	rt2x00_set_field32(&word, TXD_W1_BUFFER_COUNT, 1);
	rt2x00_desc_write(priv_tx->desc, 1, word);

	rt2x00_desc_read(priv_tx->desc, 5, &word);
	rt2x00_set_field32(&word, TXD_W5_PID_TYPE, entry->queue->qid);
	rt2x00_set_field32(&word, TXD_W5_PID_SUBTYPE, entry->entry_idx);
	rt2x00_desc_write(priv_tx->desc, 5, word);

	rt2x00_desc_read(priv_tx->desc, 6, &word);
	rt2x00_set_field32(&word, TXD_W6_BUFFER_PHYSICAL_ADDRESS,
			   priv_tx->data_dma);
	rt2x00_desc_write(priv_tx->desc, 6, word);

	rt2x00_desc_read(priv_tx->desc, 0, &word);
	rt2x00_set_field32(&word, TXD_W0_VALID, 0);
	rt2x00_set_field32(&word, TXD_W0_OWNER_NIC, 0);
	rt2x00_desc_write(priv_tx->desc, 0, word);
}

static int rt61pci_init_queues(struct rt2x00_dev *rt2x00dev)
{
	struct queue_entry_priv_pci_rx *priv_rx;
	struct queue_entry_priv_pci_tx *priv_tx;
	u32 reg;

	/*
	 * Initialize registers.
	 */
	rt2x00pci_register_read(rt2x00dev, TX_RING_CSR0, &reg);
	rt2x00_set_field32(&reg, TX_RING_CSR0_AC0_RING_SIZE,
			   rt2x00dev->tx[0].limit);
	rt2x00_set_field32(&reg, TX_RING_CSR0_AC1_RING_SIZE,
			   rt2x00dev->tx[1].limit);
	rt2x00_set_field32(&reg, TX_RING_CSR0_AC2_RING_SIZE,
			   rt2x00dev->tx[2].limit);
	rt2x00_set_field32(&reg, TX_RING_CSR0_AC3_RING_SIZE,
			   rt2x00dev->tx[3].limit);
	rt2x00pci_register_write(rt2x00dev, TX_RING_CSR0, reg);

	rt2x00pci_register_read(rt2x00dev, TX_RING_CSR1, &reg);
	rt2x00_set_field32(&reg, TX_RING_CSR1_TXD_SIZE,
			   rt2x00dev->tx[0].desc_size / 4);
	rt2x00pci_register_write(rt2x00dev, TX_RING_CSR1, reg);

	priv_tx = rt2x00dev->tx[0].entries[0].priv_data;
	rt2x00pci_register_read(rt2x00dev, AC0_BASE_CSR, &reg);
	rt2x00_set_field32(&reg, AC0_BASE_CSR_RING_REGISTER,
			   priv_tx->desc_dma);
	rt2x00pci_register_write(rt2x00dev, AC0_BASE_CSR, reg);

	priv_tx = rt2x00dev->tx[1].entries[0].priv_data;
	rt2x00pci_register_read(rt2x00dev, AC1_BASE_CSR, &reg);
	rt2x00_set_field32(&reg, AC1_BASE_CSR_RING_REGISTER,
			   priv_tx->desc_dma);
	rt2x00pci_register_write(rt2x00dev, AC1_BASE_CSR, reg);

	priv_tx = rt2x00dev->tx[2].entries[0].priv_data;
	rt2x00pci_register_read(rt2x00dev, AC2_BASE_CSR, &reg);
	rt2x00_set_field32(&reg, AC2_BASE_CSR_RING_REGISTER,
			   priv_tx->desc_dma);
	rt2x00pci_register_write(rt2x00dev, AC2_BASE_CSR, reg);

	priv_tx = rt2x00dev->tx[3].entries[0].priv_data;
	rt2x00pci_register_read(rt2x00dev, AC3_BASE_CSR, &reg);
	rt2x00_set_field32(&reg, AC3_BASE_CSR_RING_REGISTER,
			   priv_tx->desc_dma);
	rt2x00pci_register_write(rt2x00dev, AC3_BASE_CSR, reg);

	rt2x00pci_register_read(rt2x00dev, RX_RING_CSR, &reg);
	rt2x00_set_field32(&reg, RX_RING_CSR_RING_SIZE, rt2x00dev->rx->limit);
	rt2x00_set_field32(&reg, RX_RING_CSR_RXD_SIZE,
			   rt2x00dev->rx->desc_size / 4);
	rt2x00_set_field32(&reg, RX_RING_CSR_RXD_WRITEBACK_SIZE, 4);
	rt2x00pci_register_write(rt2x00dev, RX_RING_CSR, reg);

	priv_rx = rt2x00dev->rx->entries[0].priv_data;
	rt2x00pci_register_read(rt2x00dev, RX_BASE_CSR, &reg);
	rt2x00_set_field32(&reg, RX_BASE_CSR_RING_REGISTER,
			   priv_rx->desc_dma);
	rt2x00pci_register_write(rt2x00dev, RX_BASE_CSR, reg);

	rt2x00pci_register_read(rt2x00dev, TX_DMA_DST_CSR, &reg);
	rt2x00_set_field32(&reg, TX_DMA_DST_CSR_DEST_AC0, 2);
	rt2x00_set_field32(&reg, TX_DMA_DST_CSR_DEST_AC1, 2);
	rt2x00_set_field32(&reg, TX_DMA_DST_CSR_DEST_AC2, 2);
	rt2x00_set_field32(&reg, TX_DMA_DST_CSR_DEST_AC3, 2);
	rt2x00pci_register_write(rt2x00dev, TX_DMA_DST_CSR, reg);

	rt2x00pci_register_read(rt2x00dev, LOAD_TX_RING_CSR, &reg);
	rt2x00_set_field32(&reg, LOAD_TX_RING_CSR_LOAD_TXD_AC0, 1);
	rt2x00_set_field32(&reg, LOAD_TX_RING_CSR_LOAD_TXD_AC1, 1);
	rt2x00_set_field32(&reg, LOAD_TX_RING_CSR_LOAD_TXD_AC2, 1);
	rt2x00_set_field32(&reg, LOAD_TX_RING_CSR_LOAD_TXD_AC3, 1);
	rt2x00pci_register_write(rt2x00dev, LOAD_TX_RING_CSR, reg);

	rt2x00pci_register_read(rt2x00dev, RX_CNTL_CSR, &reg);
	rt2x00_set_field32(&reg, RX_CNTL_CSR_LOAD_RXD, 1);
	rt2x00pci_register_write(rt2x00dev, RX_CNTL_CSR, reg);

	return 0;
}

static int rt61pci_init_registers(struct rt2x00_dev *rt2x00dev)
{
	u32 reg;

	rt2x00pci_register_read(rt2x00dev, TXRX_CSR0, &reg);
	rt2x00_set_field32(&reg, TXRX_CSR0_AUTO_TX_SEQ, 1);
	rt2x00_set_field32(&reg, TXRX_CSR0_DISABLE_RX, 0);
	rt2x00_set_field32(&reg, TXRX_CSR0_TX_WITHOUT_WAITING, 0);
	rt2x00pci_register_write(rt2x00dev, TXRX_CSR0, reg);

	rt2x00pci_register_read(rt2x00dev, TXRX_CSR1, &reg);
	rt2x00_set_field32(&reg, TXRX_CSR1_BBP_ID0, 47); /* CCK Signal */
	rt2x00_set_field32(&reg, TXRX_CSR1_BBP_ID0_VALID, 1);
	rt2x00_set_field32(&reg, TXRX_CSR1_BBP_ID1, 30); /* Rssi */
	rt2x00_set_field32(&reg, TXRX_CSR1_BBP_ID1_VALID, 1);
	rt2x00_set_field32(&reg, TXRX_CSR1_BBP_ID2, 42); /* OFDM Rate */
	rt2x00_set_field32(&reg, TXRX_CSR1_BBP_ID2_VALID, 1);
	rt2x00_set_field32(&reg, TXRX_CSR1_BBP_ID3, 30); /* Rssi */
	rt2x00_set_field32(&reg, TXRX_CSR1_BBP_ID3_VALID, 1);
	rt2x00pci_register_write(rt2x00dev, TXRX_CSR1, reg);

	/*
	 * CCK TXD BBP registers
	 */
	rt2x00pci_register_read(rt2x00dev, TXRX_CSR2, &reg);
	rt2x00_set_field32(&reg, TXRX_CSR2_BBP_ID0, 13);
	rt2x00_set_field32(&reg, TXRX_CSR2_BBP_ID0_VALID, 1);
	rt2x00_set_field32(&reg, TXRX_CSR2_BBP_ID1, 12);
	rt2x00_set_field32(&reg, TXRX_CSR2_BBP_ID1_VALID, 1);
	rt2x00_set_field32(&reg, TXRX_CSR2_BBP_ID2, 11);
	rt2x00_set_field32(&reg, TXRX_CSR2_BBP_ID2_VALID, 1);
	rt2x00_set_field32(&reg, TXRX_CSR2_BBP_ID3, 10);
	rt2x00_set_field32(&reg, TXRX_CSR2_BBP_ID3_VALID, 1);
	rt2x00pci_register_write(rt2x00dev, TXRX_CSR2, reg);

	/*
	 * OFDM TXD BBP registers
	 */
	rt2x00pci_register_read(rt2x00dev, TXRX_CSR3, &reg);
	rt2x00_set_field32(&reg, TXRX_CSR3_BBP_ID0, 7);
	rt2x00_set_field32(&reg, TXRX_CSR3_BBP_ID0_VALID, 1);
	rt2x00_set_field32(&reg, TXRX_CSR3_BBP_ID1, 6);
	rt2x00_set_field32(&reg, TXRX_CSR3_BBP_ID1_VALID, 1);
	rt2x00_set_field32(&reg, TXRX_CSR3_BBP_ID2, 5);
	rt2x00_set_field32(&reg, TXRX_CSR3_BBP_ID2_VALID, 1);
	rt2x00pci_register_write(rt2x00dev, TXRX_CSR3, reg);

	rt2x00pci_register_read(rt2x00dev, TXRX_CSR7, &reg);
	rt2x00_set_field32(&reg, TXRX_CSR7_ACK_CTS_6MBS, 59);
	rt2x00_set_field32(&reg, TXRX_CSR7_ACK_CTS_9MBS, 53);
	rt2x00_set_field32(&reg, TXRX_CSR7_ACK_CTS_12MBS, 49);
	rt2x00_set_field32(&reg, TXRX_CSR7_ACK_CTS_18MBS, 46);
	rt2x00pci_register_write(rt2x00dev, TXRX_CSR7, reg);

	rt2x00pci_register_read(rt2x00dev, TXRX_CSR8, &reg);
	rt2x00_set_field32(&reg, TXRX_CSR8_ACK_CTS_24MBS, 44);
	rt2x00_set_field32(&reg, TXRX_CSR8_ACK_CTS_36MBS, 42);
	rt2x00_set_field32(&reg, TXRX_CSR8_ACK_CTS_48MBS, 42);
	rt2x00_set_field32(&reg, TXRX_CSR8_ACK_CTS_54MBS, 42);
	rt2x00pci_register_write(rt2x00dev, TXRX_CSR8, reg);

	rt2x00pci_register_write(rt2x00dev, TXRX_CSR15, 0x0000000f);

	rt2x00pci_register_write(rt2x00dev, MAC_CSR6, 0x00000fff);

	rt2x00pci_register_read(rt2x00dev, MAC_CSR9, &reg);
	rt2x00_set_field32(&reg, MAC_CSR9_CW_SELECT, 0);
	rt2x00pci_register_write(rt2x00dev, MAC_CSR9, reg);

	rt2x00pci_register_write(rt2x00dev, MAC_CSR10, 0x0000071c);

	if (rt2x00dev->ops->lib->set_device_state(rt2x00dev, STATE_AWAKE))
		return -EBUSY;

	rt2x00pci_register_write(rt2x00dev, MAC_CSR13, 0x0000e000);

	/*
	 * Invalidate all Shared Keys (SEC_CSR0),
	 * and clear the Shared key Cipher algorithms (SEC_CSR1 & SEC_CSR5)
	 */
	rt2x00pci_register_write(rt2x00dev, SEC_CSR0, 0x00000000);
	rt2x00pci_register_write(rt2x00dev, SEC_CSR1, 0x00000000);
	rt2x00pci_register_write(rt2x00dev, SEC_CSR5, 0x00000000);

	rt2x00pci_register_write(rt2x00dev, PHY_CSR1, 0x000023b0);
	rt2x00pci_register_write(rt2x00dev, PHY_CSR5, 0x060a100c);
	rt2x00pci_register_write(rt2x00dev, PHY_CSR6, 0x00080606);
	rt2x00pci_register_write(rt2x00dev, PHY_CSR7, 0x00000a08);

	rt2x00pci_register_write(rt2x00dev, PCI_CFG_CSR, 0x28ca4404);

	rt2x00pci_register_write(rt2x00dev, TEST_MODE_CSR, 0x00000200);

	rt2x00pci_register_write(rt2x00dev, M2H_CMD_DONE_CSR, 0xffffffff);

	rt2x00pci_register_read(rt2x00dev, AC_TXOP_CSR0, &reg);
	rt2x00_set_field32(&reg, AC_TXOP_CSR0_AC0_TX_OP, 0);
	rt2x00_set_field32(&reg, AC_TXOP_CSR0_AC1_TX_OP, 0);
	rt2x00pci_register_write(rt2x00dev, AC_TXOP_CSR0, reg);

	rt2x00pci_register_read(rt2x00dev, AC_TXOP_CSR1, &reg);
	rt2x00_set_field32(&reg, AC_TXOP_CSR1_AC2_TX_OP, 192);
	rt2x00_set_field32(&reg, AC_TXOP_CSR1_AC3_TX_OP, 48);
	rt2x00pci_register_write(rt2x00dev, AC_TXOP_CSR1, reg);

	/*
	 * Clear all beacons
	 * For the Beacon base registers we only need to clear
	 * the first byte since that byte contains the VALID and OWNER
	 * bits which (when set to 0) will invalidate the entire beacon.
	 */
	rt2x00pci_register_write(rt2x00dev, HW_BEACON_BASE0, 0);
	rt2x00pci_register_write(rt2x00dev, HW_BEACON_BASE1, 0);
	rt2x00pci_register_write(rt2x00dev, HW_BEACON_BASE2, 0);
	rt2x00pci_register_write(rt2x00dev, HW_BEACON_BASE3, 0);

	/*
	 * We must clear the error counters.
	 * These registers are cleared on read,
	 * so we may pass a useless variable to store the value.
	 */
	rt2x00pci_register_read(rt2x00dev, STA_CSR0, &reg);
	rt2x00pci_register_read(rt2x00dev, STA_CSR1, &reg);
	rt2x00pci_register_read(rt2x00dev, STA_CSR2, &reg);

	/*
	 * Reset MAC and BBP registers.
	 */
	rt2x00pci_register_read(rt2x00dev, MAC_CSR1, &reg);
	rt2x00_set_field32(&reg, MAC_CSR1_SOFT_RESET, 1);
	rt2x00_set_field32(&reg, MAC_CSR1_BBP_RESET, 1);
	rt2x00pci_register_write(rt2x00dev, MAC_CSR1, reg);

	rt2x00pci_register_read(rt2x00dev, MAC_CSR1, &reg);
	rt2x00_set_field32(&reg, MAC_CSR1_SOFT_RESET, 0);
	rt2x00_set_field32(&reg, MAC_CSR1_BBP_RESET, 0);
	rt2x00pci_register_write(rt2x00dev, MAC_CSR1, reg);

	rt2x00pci_register_read(rt2x00dev, MAC_CSR1, &reg);
	rt2x00_set_field32(&reg, MAC_CSR1_HOST_READY, 1);
	rt2x00pci_register_write(rt2x00dev, MAC_CSR1, reg);

	return 0;
}

static int rt61pci_init_bbp(struct rt2x00_dev *rt2x00dev)
{
	unsigned int i;
	u16 eeprom;
	u8 reg_id;
	u8 value;

	for (i = 0; i < REGISTER_BUSY_COUNT; i++) {
		rt61pci_bbp_read(rt2x00dev, 0, &value);
		if ((value != 0xff) && (value != 0x00))
			goto continue_csr_init;
		NOTICE(rt2x00dev, "Waiting for BBP register.\n");
		udelay(REGISTER_BUSY_DELAY);
	}

	ERROR(rt2x00dev, "BBP register access failed, aborting.\n");
	return -EACCES;

continue_csr_init:
	rt61pci_bbp_write(rt2x00dev, 3, 0x00);
	rt61pci_bbp_write(rt2x00dev, 15, 0x30);
	rt61pci_bbp_write(rt2x00dev, 21, 0xc8);
	rt61pci_bbp_write(rt2x00dev, 22, 0x38);
	rt61pci_bbp_write(rt2x00dev, 23, 0x06);
	rt61pci_bbp_write(rt2x00dev, 24, 0xfe);
	rt61pci_bbp_write(rt2x00dev, 25, 0x0a);
	rt61pci_bbp_write(rt2x00dev, 26, 0x0d);
	rt61pci_bbp_write(rt2x00dev, 34, 0x12);
	rt61pci_bbp_write(rt2x00dev, 37, 0x07);
	rt61pci_bbp_write(rt2x00dev, 39, 0xf8);
	rt61pci_bbp_write(rt2x00dev, 41, 0x60);
	rt61pci_bbp_write(rt2x00dev, 53, 0x10);
	rt61pci_bbp_write(rt2x00dev, 54, 0x18);
	rt61pci_bbp_write(rt2x00dev, 60, 0x10);
	rt61pci_bbp_write(rt2x00dev, 61, 0x04);
	rt61pci_bbp_write(rt2x00dev, 62, 0x04);
	rt61pci_bbp_write(rt2x00dev, 75, 0xfe);
	rt61pci_bbp_write(rt2x00dev, 86, 0xfe);
	rt61pci_bbp_write(rt2x00dev, 88, 0xfe);
	rt61pci_bbp_write(rt2x00dev, 90, 0x0f);
	rt61pci_bbp_write(rt2x00dev, 99, 0x00);
	rt61pci_bbp_write(rt2x00dev, 102, 0x16);
	rt61pci_bbp_write(rt2x00dev, 107, 0x04);

	for (i = 0; i < EEPROM_BBP_SIZE; i++) {
		rt2x00_eeprom_read(rt2x00dev, EEPROM_BBP_START + i, &eeprom);

		if (eeprom != 0xffff && eeprom != 0x0000) {
			reg_id = rt2x00_get_field16(eeprom, EEPROM_BBP_REG_ID);
			value = rt2x00_get_field16(eeprom, EEPROM_BBP_VALUE);
			rt61pci_bbp_write(rt2x00dev, reg_id, value);
		}
	}

	return 0;
}

/*
 * Device state switch handlers.
 */
static void rt61pci_toggle_rx(struct rt2x00_dev *rt2x00dev,
			      enum dev_state state)
{
	u32 reg;

	rt2x00pci_register_read(rt2x00dev, TXRX_CSR0, &reg);
	rt2x00_set_field32(&reg, TXRX_CSR0_DISABLE_RX,
			   state == STATE_RADIO_RX_OFF);
	rt2x00pci_register_write(rt2x00dev, TXRX_CSR0, reg);
}

static void rt61pci_toggle_irq(struct rt2x00_dev *rt2x00dev,
			       enum dev_state state)
{
	int mask = (state == STATE_RADIO_IRQ_OFF);
	u32 reg;

	/*
	 * When interrupts are being enabled, the interrupt registers
	 * should clear the register to assure a clean state.
	 */
	if (state == STATE_RADIO_IRQ_ON) {
		rt2x00pci_register_read(rt2x00dev, INT_SOURCE_CSR, &reg);
		rt2x00pci_register_write(rt2x00dev, INT_SOURCE_CSR, reg);

		rt2x00pci_register_read(rt2x00dev, MCU_INT_SOURCE_CSR, &reg);
		rt2x00pci_register_write(rt2x00dev, MCU_INT_SOURCE_CSR, reg);
	}

	/*
	 * Only toggle the interrupts bits we are going to use.
	 * Non-checked interrupt bits are disabled by default.
	 */
	rt2x00pci_register_read(rt2x00dev, INT_MASK_CSR, &reg);
	rt2x00_set_field32(&reg, INT_MASK_CSR_TXDONE, mask);
	rt2x00_set_field32(&reg, INT_MASK_CSR_RXDONE, mask);
	rt2x00_set_field32(&reg, INT_MASK_CSR_ENABLE_MITIGATION, mask);
	rt2x00_set_field32(&reg, INT_MASK_CSR_MITIGATION_PERIOD, 0xff);
	rt2x00pci_register_write(rt2x00dev, INT_MASK_CSR, reg);

	rt2x00pci_register_read(rt2x00dev, MCU_INT_MASK_CSR, &reg);
	rt2x00_set_field32(&reg, MCU_INT_MASK_CSR_0, mask);
	rt2x00_set_field32(&reg, MCU_INT_MASK_CSR_1, mask);
	rt2x00_set_field32(&reg, MCU_INT_MASK_CSR_2, mask);
	rt2x00_set_field32(&reg, MCU_INT_MASK_CSR_3, mask);
	rt2x00_set_field32(&reg, MCU_INT_MASK_CSR_4, mask);
	rt2x00_set_field32(&reg, MCU_INT_MASK_CSR_5, mask);
	rt2x00_set_field32(&reg, MCU_INT_MASK_CSR_6, mask);
	rt2x00_set_field32(&reg, MCU_INT_MASK_CSR_7, mask);
	rt2x00pci_register_write(rt2x00dev, MCU_INT_MASK_CSR, reg);
}

static int rt61pci_enable_radio(struct rt2x00_dev *rt2x00dev)
{
	u32 reg;

	/*
	 * Initialize all registers.
	 */
	if (rt61pci_init_queues(rt2x00dev) ||
	    rt61pci_init_registers(rt2x00dev) ||
	    rt61pci_init_bbp(rt2x00dev)) {
		ERROR(rt2x00dev, "Register initialization failed.\n");
		return -EIO;
	}

	/*
	 * Enable interrupts.
	 */
	rt61pci_toggle_irq(rt2x00dev, STATE_RADIO_IRQ_ON);

	/*
	 * Enable RX.
	 */
	rt2x00pci_register_read(rt2x00dev, RX_CNTL_CSR, &reg);
	rt2x00_set_field32(&reg, RX_CNTL_CSR_ENABLE_RX_DMA, 1);
	rt2x00pci_register_write(rt2x00dev, RX_CNTL_CSR, reg);

	return 0;
}

static void rt61pci_disable_radio(struct rt2x00_dev *rt2x00dev)
{
	u32 reg;

	rt2x00pci_register_write(rt2x00dev, MAC_CSR10, 0x00001818);

	/*
	 * Disable synchronisation.
	 */
	rt2x00pci_register_write(rt2x00dev, TXRX_CSR9, 0);

	/*
	 * Cancel RX and TX.
	 */
	rt2x00pci_register_read(rt2x00dev, TX_CNTL_CSR, &reg);
	rt2x00_set_field32(&reg, TX_CNTL_CSR_ABORT_TX_AC0, 1);
	rt2x00_set_field32(&reg, TX_CNTL_CSR_ABORT_TX_AC1, 1);
	rt2x00_set_field32(&reg, TX_CNTL_CSR_ABORT_TX_AC2, 1);
	rt2x00_set_field32(&reg, TX_CNTL_CSR_ABORT_TX_AC3, 1);
	rt2x00pci_register_write(rt2x00dev, TX_CNTL_CSR, reg);

	/*
	 * Disable interrupts.
	 */
	rt61pci_toggle_irq(rt2x00dev, STATE_RADIO_IRQ_OFF);
}

static int rt61pci_set_state(struct rt2x00_dev *rt2x00dev, enum dev_state state)
{
	u32 reg;
	unsigned int i;
	char put_to_sleep;
	char current_state;

	put_to_sleep = (state != STATE_AWAKE);

	rt2x00pci_register_read(rt2x00dev, MAC_CSR12, &reg);
	rt2x00_set_field32(&reg, MAC_CSR12_FORCE_WAKEUP, !put_to_sleep);
	rt2x00_set_field32(&reg, MAC_CSR12_PUT_TO_SLEEP, put_to_sleep);
	rt2x00pci_register_write(rt2x00dev, MAC_CSR12, reg);

	/*
	 * Device is not guaranteed to be in the requested state yet.
	 * We must wait until the register indicates that the
	 * device has entered the correct state.
	 */
	for (i = 0; i < REGISTER_BUSY_COUNT; i++) {
		rt2x00pci_register_read(rt2x00dev, MAC_CSR12, &reg);
		current_state =
		    rt2x00_get_field32(reg, MAC_CSR12_BBP_CURRENT_STATE);
		if (current_state == !put_to_sleep)
			return 0;
		msleep(10);
	}

	NOTICE(rt2x00dev, "Device failed to enter state %d, "
	       "current device state %d.\n", !put_to_sleep, current_state);

	return -EBUSY;
}

static int rt61pci_set_device_state(struct rt2x00_dev *rt2x00dev,
				    enum dev_state state)
{
	int retval = 0;

	switch (state) {
	case STATE_RADIO_ON:
		retval = rt61pci_enable_radio(rt2x00dev);
		break;
	case STATE_RADIO_OFF:
		rt61pci_disable_radio(rt2x00dev);
		break;
	case STATE_RADIO_RX_ON:
	case STATE_RADIO_RX_ON_LINK:
		rt61pci_toggle_rx(rt2x00dev, STATE_RADIO_RX_ON);
		break;
	case STATE_RADIO_RX_OFF:
	case STATE_RADIO_RX_OFF_LINK:
		rt61pci_toggle_rx(rt2x00dev, STATE_RADIO_RX_OFF);
		break;
	case STATE_DEEP_SLEEP:
	case STATE_SLEEP:
	case STATE_STANDBY:
	case STATE_AWAKE:
		retval = rt61pci_set_state(rt2x00dev, state);
		break;
	default:
		retval = -ENOTSUPP;
		break;
	}

	return retval;
}

/*
 * TX descriptor initialization
 */
static void rt61pci_write_tx_desc(struct rt2x00_dev *rt2x00dev,
				    struct sk_buff *skb,
				    struct txentry_desc *txdesc,
				    struct ieee80211_tx_control *control)
{
	struct skb_frame_desc *skbdesc = get_skb_frame_desc(skb);
	__le32 *txd = skbdesc->desc;
	u32 word;

	/*
	 * Start writing the descriptor words.
	 */
	rt2x00_desc_read(txd, 1, &word);
	rt2x00_set_field32(&word, TXD_W1_HOST_Q_ID, txdesc->queue);
	rt2x00_set_field32(&word, TXD_W1_AIFSN, txdesc->aifs);
	rt2x00_set_field32(&word, TXD_W1_CWMIN, txdesc->cw_min);
	rt2x00_set_field32(&word, TXD_W1_CWMAX, txdesc->cw_max);
	rt2x00_set_field32(&word, TXD_W1_IV_OFFSET, IEEE80211_HEADER);
	rt2x00_set_field32(&word, TXD_W1_HW_SEQUENCE, 1);
	rt2x00_desc_write(txd, 1, word);

	rt2x00_desc_read(txd, 2, &word);
	rt2x00_set_field32(&word, TXD_W2_PLCP_SIGNAL, txdesc->signal);
	rt2x00_set_field32(&word, TXD_W2_PLCP_SERVICE, txdesc->service);
	rt2x00_set_field32(&word, TXD_W2_PLCP_LENGTH_LOW, txdesc->length_low);
	rt2x00_set_field32(&word, TXD_W2_PLCP_LENGTH_HIGH, txdesc->length_high);
	rt2x00_desc_write(txd, 2, word);

	rt2x00_desc_read(txd, 5, &word);
	rt2x00_set_field32(&word, TXD_W5_TX_POWER,
			   TXPOWER_TO_DEV(rt2x00dev->tx_power));
	rt2x00_set_field32(&word, TXD_W5_WAITING_DMA_DONE_INT, 1);
	rt2x00_desc_write(txd, 5, word);

	if (skbdesc->desc_len > TXINFO_SIZE) {
		rt2x00_desc_read(txd, 11, &word);
		rt2x00_set_field32(&word, TXD_W11_BUFFER_LENGTH0, skbdesc->data_len);
		rt2x00_desc_write(txd, 11, word);
	}

	rt2x00_desc_read(txd, 0, &word);
	rt2x00_set_field32(&word, TXD_W0_OWNER_NIC, 1);
	rt2x00_set_field32(&word, TXD_W0_VALID, 1);
	rt2x00_set_field32(&word, TXD_W0_MORE_FRAG,
			   test_bit(ENTRY_TXD_MORE_FRAG, &txdesc->flags));
	rt2x00_set_field32(&word, TXD_W0_ACK,
			   test_bit(ENTRY_TXD_ACK, &txdesc->flags));
	rt2x00_set_field32(&word, TXD_W0_TIMESTAMP,
			   test_bit(ENTRY_TXD_REQ_TIMESTAMP, &txdesc->flags));
	rt2x00_set_field32(&word, TXD_W0_OFDM,
			   test_bit(ENTRY_TXD_OFDM_RATE, &txdesc->flags));
	rt2x00_set_field32(&word, TXD_W0_IFS, txdesc->ifs);
	rt2x00_set_field32(&word, TXD_W0_RETRY_MODE,
			   !!(control->flags &
			      IEEE80211_TXCTL_LONG_RETRY_LIMIT));
	rt2x00_set_field32(&word, TXD_W0_TKIP_MIC, 0);
	rt2x00_set_field32(&word, TXD_W0_DATABYTE_COUNT, skbdesc->data_len);
	rt2x00_set_field32(&word, TXD_W0_BURST,
			   test_bit(ENTRY_TXD_BURST, &txdesc->flags));
	rt2x00_set_field32(&word, TXD_W0_CIPHER_ALG, CIPHER_NONE);
	rt2x00_desc_write(txd, 0, word);
}

/*
 * TX data initialization
 */
static void rt61pci_kick_tx_queue(struct rt2x00_dev *rt2x00dev,
				  const enum data_queue_qid queue)
{
	u32 reg;

	if (queue == QID_BEACON) {
		/*
		 * For Wi-Fi faily generated beacons between participating
		 * stations. Set TBTT phase adaptive adjustment step to 8us.
		 */
		rt2x00pci_register_write(rt2x00dev, TXRX_CSR10, 0x00001008);

		rt2x00pci_register_read(rt2x00dev, TXRX_CSR9, &reg);
		if (!rt2x00_get_field32(reg, TXRX_CSR9_BEACON_GEN)) {
			rt2x00_set_field32(&reg, TXRX_CSR9_TSF_TICKING, 1);
			rt2x00_set_field32(&reg, TXRX_CSR9_TBTT_ENABLE, 1);
			rt2x00_set_field32(&reg, TXRX_CSR9_BEACON_GEN, 1);
			rt2x00pci_register_write(rt2x00dev, TXRX_CSR9, reg);
		}
		return;
	}

	rt2x00pci_register_read(rt2x00dev, TX_CNTL_CSR, &reg);
	rt2x00_set_field32(&reg, TX_CNTL_CSR_KICK_TX_AC0, (queue == QID_AC_BE));
	rt2x00_set_field32(&reg, TX_CNTL_CSR_KICK_TX_AC1, (queue == QID_AC_BK));
	rt2x00_set_field32(&reg, TX_CNTL_CSR_KICK_TX_AC2, (queue == QID_AC_VI));
	rt2x00_set_field32(&reg, TX_CNTL_CSR_KICK_TX_AC3, (queue == QID_AC_VO));
	rt2x00pci_register_write(rt2x00dev, TX_CNTL_CSR, reg);
}

/*
 * RX control handlers
 */
static int rt61pci_agc_to_rssi(struct rt2x00_dev *rt2x00dev, int rxd_w1)
{
	u16 eeprom;
	u8 offset;
	u8 lna;

	lna = rt2x00_get_field32(rxd_w1, RXD_W1_RSSI_LNA);
	switch (lna) {
	case 3:
		offset = 90;
		break;
	case 2:
		offset = 74;
		break;
	case 1:
		offset = 64;
		break;
	default:
		return 0;
	}

	if (rt2x00dev->rx_status.band == IEEE80211_BAND_5GHZ) {
		if (test_bit(CONFIG_EXTERNAL_LNA_A, &rt2x00dev->flags))
			offset += 14;

		if (lna == 3 || lna == 2)
			offset += 10;

		rt2x00_eeprom_read(rt2x00dev, EEPROM_RSSI_OFFSET_A, &eeprom);
		offset -= rt2x00_get_field16(eeprom, EEPROM_RSSI_OFFSET_A_1);
	} else {
		if (test_bit(CONFIG_EXTERNAL_LNA_BG, &rt2x00dev->flags))
			offset += 14;

		rt2x00_eeprom_read(rt2x00dev, EEPROM_RSSI_OFFSET_BG, &eeprom);
		offset -= rt2x00_get_field16(eeprom, EEPROM_RSSI_OFFSET_BG_1);
	}

	return rt2x00_get_field32(rxd_w1, RXD_W1_RSSI_AGC) * 2 - offset;
}

static void rt61pci_fill_rxdone(struct queue_entry *entry,
			        struct rxdone_entry_desc *rxdesc)
{
	struct queue_entry_priv_pci_rx *priv_rx = entry->priv_data;
	u32 word0;
	u32 word1;

	rt2x00_desc_read(priv_rx->desc, 0, &word0);
	rt2x00_desc_read(priv_rx->desc, 1, &word1);

	rxdesc->flags = 0;
	if (rt2x00_get_field32(word0, RXD_W0_CRC_ERROR))
		rxdesc->flags |= RX_FLAG_FAILED_FCS_CRC;

	/*
	 * Obtain the status about this packet.
	 * When frame was received with an OFDM bitrate,
	 * the signal is the PLCP value. If it was received with
	 * a CCK bitrate the signal is the rate in 100kbit/s.
	 */
	rxdesc->signal = rt2x00_get_field32(word1, RXD_W1_SIGNAL);
	rxdesc->rssi = rt61pci_agc_to_rssi(entry->queue->rt2x00dev, word1);
	rxdesc->size = rt2x00_get_field32(word0, RXD_W0_DATABYTE_COUNT);

	rxdesc->dev_flags = 0;
	if (rt2x00_get_field32(word0, RXD_W0_OFDM))
		rxdesc->dev_flags |= RXDONE_SIGNAL_PLCP;
	if (rt2x00_get_field32(word0, RXD_W0_MY_BSS))
		rxdesc->dev_flags |= RXDONE_MY_BSS;
}

/*
 * Interrupt functions.
 */
static void rt61pci_txdone(struct rt2x00_dev *rt2x00dev)
{
	struct data_queue *queue;
	struct queue_entry *entry;
	struct queue_entry *entry_done;
	struct queue_entry_priv_pci_tx *priv_tx;
	struct txdone_entry_desc txdesc;
	u32 word;
	u32 reg;
	u32 old_reg;
	int type;
	int index;

	/*
	 * During each loop we will compare the freshly read
	 * STA_CSR4 register value with the value read from
	 * the previous loop. If the 2 values are equal then
	 * we should stop processing because the chance it
	 * quite big that the device has been unplugged and
	 * we risk going into an endless loop.
	 */
	old_reg = 0;

	while (1) {
		rt2x00pci_register_read(rt2x00dev, STA_CSR4, &reg);
		if (!rt2x00_get_field32(reg, STA_CSR4_VALID))
			break;

		if (old_reg == reg)
			break;
		old_reg = reg;

		/*
		 * Skip this entry when it contains an invalid
		 * queue identication number.
		 */
		type = rt2x00_get_field32(reg, STA_CSR4_PID_TYPE);
		queue = rt2x00queue_get_queue(rt2x00dev, type);
		if (unlikely(!queue))
			continue;

		/*
		 * Skip this entry when it contains an invalid
		 * index number.
		 */
		index = rt2x00_get_field32(reg, STA_CSR4_PID_SUBTYPE);
		if (unlikely(index >= queue->limit))
			continue;

		entry = &queue->entries[index];
		priv_tx = entry->priv_data;
		rt2x00_desc_read(priv_tx->desc, 0, &word);

		if (rt2x00_get_field32(word, TXD_W0_OWNER_NIC) ||
		    !rt2x00_get_field32(word, TXD_W0_VALID))
			return;

		entry_done = rt2x00queue_get_entry(queue, Q_INDEX_DONE);
		while (entry != entry_done) {
			/* Catch up.
			 * Just report any entries we missed as failed.
			 */
			WARNING(rt2x00dev,
				"TX status report missed for entry %d\n",
				entry_done->entry_idx);

			txdesc.status = TX_FAIL_OTHER;
			txdesc.retry = 0;

			rt2x00pci_txdone(rt2x00dev, entry_done, &txdesc);
			entry_done = rt2x00queue_get_entry(queue, Q_INDEX_DONE);
		}

		/*
		 * Obtain the status about this packet.
		 */
		txdesc.status = rt2x00_get_field32(reg, STA_CSR4_TX_RESULT);
		txdesc.retry = rt2x00_get_field32(reg, STA_CSR4_RETRY_COUNT);

		rt2x00pci_txdone(rt2x00dev, entry, &txdesc);
	}
}

static irqreturn_t rt61pci_interrupt(int irq, void *dev_instance)
{
	struct rt2x00_dev *rt2x00dev = dev_instance;
	u32 reg_mcu;
	u32 reg;

	/*
	 * Get the interrupt sources & saved to local variable.
	 * Write register value back to clear pending interrupts.
	 */
	rt2x00pci_register_read(rt2x00dev, MCU_INT_SOURCE_CSR, &reg_mcu);
	rt2x00pci_register_write(rt2x00dev, MCU_INT_SOURCE_CSR, reg_mcu);

	rt2x00pci_register_read(rt2x00dev, INT_SOURCE_CSR, &reg);
	rt2x00pci_register_write(rt2x00dev, INT_SOURCE_CSR, reg);

	if (!reg && !reg_mcu)
		return IRQ_NONE;

	if (!test_bit(DEVICE_ENABLED_RADIO, &rt2x00dev->flags))
		return IRQ_HANDLED;

	/*
	 * Handle interrupts, walk through all bits
	 * and run the tasks, the bits are checked in order of
	 * priority.
	 */

	/*
	 * 1 - Rx ring done interrupt.
	 */
	if (rt2x00_get_field32(reg, INT_SOURCE_CSR_RXDONE))
		rt2x00pci_rxdone(rt2x00dev);

	/*
	 * 2 - Tx ring done interrupt.
	 */
	if (rt2x00_get_field32(reg, INT_SOURCE_CSR_TXDONE))
		rt61pci_txdone(rt2x00dev);

	/*
	 * 3 - Handle MCU command done.
	 */
	if (reg_mcu)
		rt2x00pci_register_write(rt2x00dev,
					 M2H_CMD_DONE_CSR, 0xffffffff);

	return IRQ_HANDLED;
}

/*
 * Device probe functions.
 */
static int rt61pci_validate_eeprom(struct rt2x00_dev *rt2x00dev)
{
	struct eeprom_93cx6 eeprom;
	u32 reg;
	u16 word;
	u8 *mac;
	s8 value;

	rt2x00pci_register_read(rt2x00dev, E2PROM_CSR, &reg);

	eeprom.data = rt2x00dev;
	eeprom.register_read = rt61pci_eepromregister_read;
	eeprom.register_write = rt61pci_eepromregister_write;
	eeprom.width = rt2x00_get_field32(reg, E2PROM_CSR_TYPE_93C46) ?
	    PCI_EEPROM_WIDTH_93C46 : PCI_EEPROM_WIDTH_93C66;
	eeprom.reg_data_in = 0;
	eeprom.reg_data_out = 0;
	eeprom.reg_data_clock = 0;
	eeprom.reg_chip_select = 0;

	eeprom_93cx6_multiread(&eeprom, EEPROM_BASE, rt2x00dev->eeprom,
			       EEPROM_SIZE / sizeof(u16));

	/*
	 * Start validation of the data that has been read.
	 */
	mac = rt2x00_eeprom_addr(rt2x00dev, EEPROM_MAC_ADDR_0);
	if (!is_valid_ether_addr(mac)) {
		DECLARE_MAC_BUF(macbuf);

		random_ether_addr(mac);
		EEPROM(rt2x00dev, "MAC: %s\n", print_mac(macbuf, mac));
	}

	rt2x00_eeprom_read(rt2x00dev, EEPROM_ANTENNA, &word);
	if (word == 0xffff) {
		rt2x00_set_field16(&word, EEPROM_ANTENNA_NUM, 2);
		rt2x00_set_field16(&word, EEPROM_ANTENNA_TX_DEFAULT,
				   ANTENNA_B);
		rt2x00_set_field16(&word, EEPROM_ANTENNA_RX_DEFAULT,
				   ANTENNA_B);
		rt2x00_set_field16(&word, EEPROM_ANTENNA_FRAME_TYPE, 0);
		rt2x00_set_field16(&word, EEPROM_ANTENNA_DYN_TXAGC, 0);
		rt2x00_set_field16(&word, EEPROM_ANTENNA_HARDWARE_RADIO, 0);
		rt2x00_set_field16(&word, EEPROM_ANTENNA_RF_TYPE, RF5225);
		rt2x00_eeprom_write(rt2x00dev, EEPROM_ANTENNA, word);
		EEPROM(rt2x00dev, "Antenna: 0x%04x\n", word);
	}

	rt2x00_eeprom_read(rt2x00dev, EEPROM_NIC, &word);
	if (word == 0xffff) {
		rt2x00_set_field16(&word, EEPROM_NIC_ENABLE_DIVERSITY, 0);
		rt2x00_set_field16(&word, EEPROM_NIC_TX_DIVERSITY, 0);
		rt2x00_set_field16(&word, EEPROM_NIC_TX_RX_FIXED, 0);
		rt2x00_set_field16(&word, EEPROM_NIC_EXTERNAL_LNA_BG, 0);
		rt2x00_set_field16(&word, EEPROM_NIC_CARDBUS_ACCEL, 0);
		rt2x00_set_field16(&word, EEPROM_NIC_EXTERNAL_LNA_A, 0);
		rt2x00_eeprom_write(rt2x00dev, EEPROM_NIC, word);
		EEPROM(rt2x00dev, "NIC: 0x%04x\n", word);
	}

	rt2x00_eeprom_read(rt2x00dev, EEPROM_LED, &word);
	if (word == 0xffff) {
		rt2x00_set_field16(&word, EEPROM_LED_LED_MODE,
				   LED_MODE_DEFAULT);
		rt2x00_eeprom_write(rt2x00dev, EEPROM_LED, word);
		EEPROM(rt2x00dev, "Led: 0x%04x\n", word);
	}

	rt2x00_eeprom_read(rt2x00dev, EEPROM_FREQ, &word);
	if (word == 0xffff) {
		rt2x00_set_field16(&word, EEPROM_FREQ_OFFSET, 0);
		rt2x00_set_field16(&word, EEPROM_FREQ_SEQ, 0);
		rt2x00_eeprom_write(rt2x00dev, EEPROM_FREQ, word);
		EEPROM(rt2x00dev, "Freq: 0x%04x\n", word);
	}

	rt2x00_eeprom_read(rt2x00dev, EEPROM_RSSI_OFFSET_BG, &word);
	if (word == 0xffff) {
		rt2x00_set_field16(&word, EEPROM_RSSI_OFFSET_BG_1, 0);
		rt2x00_set_field16(&word, EEPROM_RSSI_OFFSET_BG_2, 0);
		rt2x00_eeprom_write(rt2x00dev, EEPROM_RSSI_OFFSET_BG, word);
		EEPROM(rt2x00dev, "RSSI OFFSET BG: 0x%04x\n", word);
	} else {
		value = rt2x00_get_field16(word, EEPROM_RSSI_OFFSET_BG_1);
		if (value < -10 || value > 10)
			rt2x00_set_field16(&word, EEPROM_RSSI_OFFSET_BG_1, 0);
		value = rt2x00_get_field16(word, EEPROM_RSSI_OFFSET_BG_2);
		if (value < -10 || value > 10)
			rt2x00_set_field16(&word, EEPROM_RSSI_OFFSET_BG_2, 0);
		rt2x00_eeprom_write(rt2x00dev, EEPROM_RSSI_OFFSET_BG, word);
	}

	rt2x00_eeprom_read(rt2x00dev, EEPROM_RSSI_OFFSET_A, &word);
	if (word == 0xffff) {
		rt2x00_set_field16(&word, EEPROM_RSSI_OFFSET_A_1, 0);
		rt2x00_set_field16(&word, EEPROM_RSSI_OFFSET_A_2, 0);
		rt2x00_eeprom_write(rt2x00dev, EEPROM_RSSI_OFFSET_A, word);
		EEPROM(rt2x00dev, "RSSI OFFSET A: 0x%04x\n", word);
	} else {
		value = rt2x00_get_field16(word, EEPROM_RSSI_OFFSET_A_1);
		if (value < -10 || value > 10)
			rt2x00_set_field16(&word, EEPROM_RSSI_OFFSET_A_1, 0);
		value = rt2x00_get_field16(word, EEPROM_RSSI_OFFSET_A_2);
		if (value < -10 || value > 10)
			rt2x00_set_field16(&word, EEPROM_RSSI_OFFSET_A_2, 0);
		rt2x00_eeprom_write(rt2x00dev, EEPROM_RSSI_OFFSET_A, word);
	}

	return 0;
}

static int rt61pci_init_eeprom(struct rt2x00_dev *rt2x00dev)
{
	u32 reg;
	u16 value;
	u16 eeprom;
	u16 device;

	/*
	 * Read EEPROM word for configuration.
	 */
	rt2x00_eeprom_read(rt2x00dev, EEPROM_ANTENNA, &eeprom);

	/*
	 * Identify RF chipset.
	 * To determine the RT chip we have to read the
	 * PCI header of the device.
	 */
	pci_read_config_word(rt2x00dev_pci(rt2x00dev),
			     PCI_CONFIG_HEADER_DEVICE, &device);
	value = rt2x00_get_field16(eeprom, EEPROM_ANTENNA_RF_TYPE);
	rt2x00pci_register_read(rt2x00dev, MAC_CSR0, &reg);
	rt2x00_set_chip(rt2x00dev, device, value, reg);

	if (!rt2x00_rf(&rt2x00dev->chip, RF5225) &&
	    !rt2x00_rf(&rt2x00dev->chip, RF5325) &&
	    !rt2x00_rf(&rt2x00dev->chip, RF2527) &&
	    !rt2x00_rf(&rt2x00dev->chip, RF2529)) {
		ERROR(rt2x00dev, "Invalid RF chipset detected.\n");
		return -ENODEV;
	}

	/*
	 * Determine number of antenna's.
	 */
	if (rt2x00_get_field16(eeprom, EEPROM_ANTENNA_NUM) == 2)
		__set_bit(CONFIG_DOUBLE_ANTENNA, &rt2x00dev->flags);

	/*
	 * Identify default antenna configuration.
	 */
	rt2x00dev->default_ant.tx =
	    rt2x00_get_field16(eeprom, EEPROM_ANTENNA_TX_DEFAULT);
	rt2x00dev->default_ant.rx =
	    rt2x00_get_field16(eeprom, EEPROM_ANTENNA_RX_DEFAULT);

	/*
	 * Read the Frame type.
	 */
	if (rt2x00_get_field16(eeprom, EEPROM_ANTENNA_FRAME_TYPE))
		__set_bit(CONFIG_FRAME_TYPE, &rt2x00dev->flags);

	/*
	 * Detect if this device has an hardware controlled radio.
	 */
#ifdef CONFIG_RT61PCI_RFKILL
	if (rt2x00_get_field16(eeprom, EEPROM_ANTENNA_HARDWARE_RADIO))
		__set_bit(CONFIG_SUPPORT_HW_BUTTON, &rt2x00dev->flags);
#endif /* CONFIG_RT61PCI_RFKILL */

	/*
	 * Read frequency offset and RF programming sequence.
	 */
	rt2x00_eeprom_read(rt2x00dev, EEPROM_FREQ, &eeprom);
	if (rt2x00_get_field16(eeprom, EEPROM_FREQ_SEQ))
		__set_bit(CONFIG_RF_SEQUENCE, &rt2x00dev->flags);

	rt2x00dev->freq_offset = rt2x00_get_field16(eeprom, EEPROM_FREQ_OFFSET);

	/*
	 * Read external LNA informations.
	 */
	rt2x00_eeprom_read(rt2x00dev, EEPROM_NIC, &eeprom);

	if (rt2x00_get_field16(eeprom, EEPROM_NIC_EXTERNAL_LNA_A))
		__set_bit(CONFIG_EXTERNAL_LNA_A, &rt2x00dev->flags);
	if (rt2x00_get_field16(eeprom, EEPROM_NIC_EXTERNAL_LNA_BG))
		__set_bit(CONFIG_EXTERNAL_LNA_BG, &rt2x00dev->flags);

	/*
	 * When working with a RF2529 chip without double antenna
	 * the antenna settings should be gathered from the NIC
	 * eeprom word.
	 */
	if (rt2x00_rf(&rt2x00dev->chip, RF2529) &&
	    !test_bit(CONFIG_DOUBLE_ANTENNA, &rt2x00dev->flags)) {
		switch (rt2x00_get_field16(eeprom, EEPROM_NIC_TX_RX_FIXED)) {
		case 0:
			rt2x00dev->default_ant.tx = ANTENNA_B;
			rt2x00dev->default_ant.rx = ANTENNA_A;
			break;
		case 1:
			rt2x00dev->default_ant.tx = ANTENNA_B;
			rt2x00dev->default_ant.rx = ANTENNA_B;
			break;
		case 2:
			rt2x00dev->default_ant.tx = ANTENNA_A;
			rt2x00dev->default_ant.rx = ANTENNA_A;
			break;
		case 3:
			rt2x00dev->default_ant.tx = ANTENNA_A;
			rt2x00dev->default_ant.rx = ANTENNA_B;
			break;
		}

		if (rt2x00_get_field16(eeprom, EEPROM_NIC_TX_DIVERSITY))
			rt2x00dev->default_ant.tx = ANTENNA_SW_DIVERSITY;
		if (rt2x00_get_field16(eeprom, EEPROM_NIC_ENABLE_DIVERSITY))
			rt2x00dev->default_ant.rx = ANTENNA_SW_DIVERSITY;
	}

	/*
	 * Store led settings, for correct led behaviour.
	 * If the eeprom value is invalid,
	 * switch to default led mode.
	 */
#ifdef CONFIG_RT61PCI_LEDS
	rt2x00_eeprom_read(rt2x00dev, EEPROM_LED, &eeprom);
	value = rt2x00_get_field16(eeprom, EEPROM_LED_LED_MODE);

	rt2x00dev->led_radio.rt2x00dev = rt2x00dev;
	rt2x00dev->led_radio.type = LED_TYPE_RADIO;
	rt2x00dev->led_radio.led_dev.brightness_set =
	    rt61pci_brightness_set;
	rt2x00dev->led_radio.led_dev.blink_set =
	    rt61pci_blink_set;
	rt2x00dev->led_radio.flags = LED_INITIALIZED;

	rt2x00dev->led_assoc.rt2x00dev = rt2x00dev;
	rt2x00dev->led_assoc.type = LED_TYPE_ASSOC;
	rt2x00dev->led_assoc.led_dev.brightness_set =
	    rt61pci_brightness_set;
	rt2x00dev->led_assoc.led_dev.blink_set =
	    rt61pci_blink_set;
	rt2x00dev->led_assoc.flags = LED_INITIALIZED;

	if (value == LED_MODE_SIGNAL_STRENGTH) {
		rt2x00dev->led_qual.rt2x00dev = rt2x00dev;
		rt2x00dev->led_qual.type = LED_TYPE_QUALITY;
		rt2x00dev->led_qual.led_dev.brightness_set =
		    rt61pci_brightness_set;
		rt2x00dev->led_qual.led_dev.blink_set =
		    rt61pci_blink_set;
		rt2x00dev->led_qual.flags = LED_INITIALIZED;
	}

	rt2x00_set_field16(&rt2x00dev->led_mcu_reg, MCU_LEDCS_LED_MODE, value);
	rt2x00_set_field16(&rt2x00dev->led_mcu_reg, MCU_LEDCS_POLARITY_GPIO_0,
			   rt2x00_get_field16(eeprom,
					      EEPROM_LED_POLARITY_GPIO_0));
	rt2x00_set_field16(&rt2x00dev->led_mcu_reg, MCU_LEDCS_POLARITY_GPIO_1,
			   rt2x00_get_field16(eeprom,
					      EEPROM_LED_POLARITY_GPIO_1));
	rt2x00_set_field16(&rt2x00dev->led_mcu_reg, MCU_LEDCS_POLARITY_GPIO_2,
			   rt2x00_get_field16(eeprom,
					      EEPROM_LED_POLARITY_GPIO_2));
	rt2x00_set_field16(&rt2x00dev->led_mcu_reg, MCU_LEDCS_POLARITY_GPIO_3,
			   rt2x00_get_field16(eeprom,
					      EEPROM_LED_POLARITY_GPIO_3));
	rt2x00_set_field16(&rt2x00dev->led_mcu_reg, MCU_LEDCS_POLARITY_GPIO_4,
			   rt2x00_get_field16(eeprom,
					      EEPROM_LED_POLARITY_GPIO_4));
	rt2x00_set_field16(&rt2x00dev->led_mcu_reg, MCU_LEDCS_POLARITY_ACT,
			   rt2x00_get_field16(eeprom, EEPROM_LED_POLARITY_ACT));
	rt2x00_set_field16(&rt2x00dev->led_mcu_reg, MCU_LEDCS_POLARITY_READY_BG,
			   rt2x00_get_field16(eeprom,
					      EEPROM_LED_POLARITY_RDY_G));
	rt2x00_set_field16(&rt2x00dev->led_mcu_reg, MCU_LEDCS_POLARITY_READY_A,
			   rt2x00_get_field16(eeprom,
					      EEPROM_LED_POLARITY_RDY_A));
#endif /* CONFIG_RT61PCI_LEDS */

	return 0;
}

/*
 * RF value list for RF5225 & RF5325
 * Supports: 2.4 GHz & 5.2 GHz, rf_sequence disabled
 */
static const struct rf_channel rf_vals_noseq[] = {
	{ 1,  0x00002ccc, 0x00004786, 0x00068455, 0x000ffa0b },
	{ 2,  0x00002ccc, 0x00004786, 0x00068455, 0x000ffa1f },
	{ 3,  0x00002ccc, 0x0000478a, 0x00068455, 0x000ffa0b },
	{ 4,  0x00002ccc, 0x0000478a, 0x00068455, 0x000ffa1f },
	{ 5,  0x00002ccc, 0x0000478e, 0x00068455, 0x000ffa0b },
	{ 6,  0x00002ccc, 0x0000478e, 0x00068455, 0x000ffa1f },
	{ 7,  0x00002ccc, 0x00004792, 0x00068455, 0x000ffa0b },
	{ 8,  0x00002ccc, 0x00004792, 0x00068455, 0x000ffa1f },
	{ 9,  0x00002ccc, 0x00004796, 0x00068455, 0x000ffa0b },
	{ 10, 0x00002ccc, 0x00004796, 0x00068455, 0x000ffa1f },
	{ 11, 0x00002ccc, 0x0000479a, 0x00068455, 0x000ffa0b },
	{ 12, 0x00002ccc, 0x0000479a, 0x00068455, 0x000ffa1f },
	{ 13, 0x00002ccc, 0x0000479e, 0x00068455, 0x000ffa0b },
	{ 14, 0x00002ccc, 0x000047a2, 0x00068455, 0x000ffa13 },

	/* 802.11 UNI / HyperLan 2 */
	{ 36, 0x00002ccc, 0x0000499a, 0x0009be55, 0x000ffa23 },
	{ 40, 0x00002ccc, 0x000049a2, 0x0009be55, 0x000ffa03 },
	{ 44, 0x00002ccc, 0x000049a6, 0x0009be55, 0x000ffa0b },
	{ 48, 0x00002ccc, 0x000049aa, 0x0009be55, 0x000ffa13 },
	{ 52, 0x00002ccc, 0x000049ae, 0x0009ae55, 0x000ffa1b },
	{ 56, 0x00002ccc, 0x000049b2, 0x0009ae55, 0x000ffa23 },
	{ 60, 0x00002ccc, 0x000049ba, 0x0009ae55, 0x000ffa03 },
	{ 64, 0x00002ccc, 0x000049be, 0x0009ae55, 0x000ffa0b },

	/* 802.11 HyperLan 2 */
	{ 100, 0x00002ccc, 0x00004a2a, 0x000bae55, 0x000ffa03 },
	{ 104, 0x00002ccc, 0x00004a2e, 0x000bae55, 0x000ffa0b },
	{ 108, 0x00002ccc, 0x00004a32, 0x000bae55, 0x000ffa13 },
	{ 112, 0x00002ccc, 0x00004a36, 0x000bae55, 0x000ffa1b },
	{ 116, 0x00002ccc, 0x00004a3a, 0x000bbe55, 0x000ffa23 },
	{ 120, 0x00002ccc, 0x00004a82, 0x000bbe55, 0x000ffa03 },
	{ 124, 0x00002ccc, 0x00004a86, 0x000bbe55, 0x000ffa0b },
	{ 128, 0x00002ccc, 0x00004a8a, 0x000bbe55, 0x000ffa13 },
	{ 132, 0x00002ccc, 0x00004a8e, 0x000bbe55, 0x000ffa1b },
	{ 136, 0x00002ccc, 0x00004a92, 0x000bbe55, 0x000ffa23 },

	/* 802.11 UNII */
	{ 140, 0x00002ccc, 0x00004a9a, 0x000bbe55, 0x000ffa03 },
	{ 149, 0x00002ccc, 0x00004aa2, 0x000bbe55, 0x000ffa1f },
	{ 153, 0x00002ccc, 0x00004aa6, 0x000bbe55, 0x000ffa27 },
	{ 157, 0x00002ccc, 0x00004aae, 0x000bbe55, 0x000ffa07 },
	{ 161, 0x00002ccc, 0x00004ab2, 0x000bbe55, 0x000ffa0f },
	{ 165, 0x00002ccc, 0x00004ab6, 0x000bbe55, 0x000ffa17 },

	/* MMAC(Japan)J52 ch 34,38,42,46 */
	{ 34, 0x00002ccc, 0x0000499a, 0x0009be55, 0x000ffa0b },
	{ 38, 0x00002ccc, 0x0000499e, 0x0009be55, 0x000ffa13 },
	{ 42, 0x00002ccc, 0x000049a2, 0x0009be55, 0x000ffa1b },
	{ 46, 0x00002ccc, 0x000049a6, 0x0009be55, 0x000ffa23 },
};

/*
 * RF value list for RF5225 & RF5325
 * Supports: 2.4 GHz & 5.2 GHz, rf_sequence enabled
 */
static const struct rf_channel rf_vals_seq[] = {
	{ 1,  0x00002ccc, 0x00004786, 0x00068455, 0x000ffa0b },
	{ 2,  0x00002ccc, 0x00004786, 0x00068455, 0x000ffa1f },
	{ 3,  0x00002ccc, 0x0000478a, 0x00068455, 0x000ffa0b },
	{ 4,  0x00002ccc, 0x0000478a, 0x00068455, 0x000ffa1f },
	{ 5,  0x00002ccc, 0x0000478e, 0x00068455, 0x000ffa0b },
	{ 6,  0x00002ccc, 0x0000478e, 0x00068455, 0x000ffa1f },
	{ 7,  0x00002ccc, 0x00004792, 0x00068455, 0x000ffa0b },
	{ 8,  0x00002ccc, 0x00004792, 0x00068455, 0x000ffa1f },
	{ 9,  0x00002ccc, 0x00004796, 0x00068455, 0x000ffa0b },
	{ 10, 0x00002ccc, 0x00004796, 0x00068455, 0x000ffa1f },
	{ 11, 0x00002ccc, 0x0000479a, 0x00068455, 0x000ffa0b },
	{ 12, 0x00002ccc, 0x0000479a, 0x00068455, 0x000ffa1f },
	{ 13, 0x00002ccc, 0x0000479e, 0x00068455, 0x000ffa0b },
	{ 14, 0x00002ccc, 0x000047a2, 0x00068455, 0x000ffa13 },

	/* 802.11 UNI / HyperLan 2 */
	{ 36, 0x00002cd4, 0x0004481a, 0x00098455, 0x000c0a03 },
	{ 40, 0x00002cd0, 0x00044682, 0x00098455, 0x000c0a03 },
	{ 44, 0x00002cd0, 0x00044686, 0x00098455, 0x000c0a1b },
	{ 48, 0x00002cd0, 0x0004468e, 0x00098655, 0x000c0a0b },
	{ 52, 0x00002cd0, 0x00044692, 0x00098855, 0x000c0a23 },
	{ 56, 0x00002cd0, 0x0004469a, 0x00098c55, 0x000c0a13 },
	{ 60, 0x00002cd0, 0x000446a2, 0x00098e55, 0x000c0a03 },
	{ 64, 0x00002cd0, 0x000446a6, 0x00099255, 0x000c0a1b },

	/* 802.11 HyperLan 2 */
	{ 100, 0x00002cd4, 0x0004489a, 0x000b9855, 0x000c0a03 },
	{ 104, 0x00002cd4, 0x000448a2, 0x000b9855, 0x000c0a03 },
	{ 108, 0x00002cd4, 0x000448aa, 0x000b9855, 0x000c0a03 },
	{ 112, 0x00002cd4, 0x000448b2, 0x000b9a55, 0x000c0a03 },
	{ 116, 0x00002cd4, 0x000448ba, 0x000b9a55, 0x000c0a03 },
	{ 120, 0x00002cd0, 0x00044702, 0x000b9a55, 0x000c0a03 },
	{ 124, 0x00002cd0, 0x00044706, 0x000b9a55, 0x000c0a1b },
	{ 128, 0x00002cd0, 0x0004470e, 0x000b9c55, 0x000c0a0b },
	{ 132, 0x00002cd0, 0x00044712, 0x000b9c55, 0x000c0a23 },
	{ 136, 0x00002cd0, 0x0004471a, 0x000b9e55, 0x000c0a13 },

	/* 802.11 UNII */
	{ 140, 0x00002cd0, 0x00044722, 0x000b9e55, 0x000c0a03 },
	{ 149, 0x00002cd0, 0x0004472e, 0x000ba255, 0x000c0a1b },
	{ 153, 0x00002cd0, 0x00044736, 0x000ba255, 0x000c0a0b },
	{ 157, 0x00002cd4, 0x0004490a, 0x000ba255, 0x000c0a17 },
	{ 161, 0x00002cd4, 0x00044912, 0x000ba255, 0x000c0a17 },
	{ 165, 0x00002cd4, 0x0004491a, 0x000ba255, 0x000c0a17 },

	/* MMAC(Japan)J52 ch 34,38,42,46 */
	{ 34, 0x00002ccc, 0x0000499a, 0x0009be55, 0x000c0a0b },
	{ 38, 0x00002ccc, 0x0000499e, 0x0009be55, 0x000c0a13 },
	{ 42, 0x00002ccc, 0x000049a2, 0x0009be55, 0x000c0a1b },
	{ 46, 0x00002ccc, 0x000049a6, 0x0009be55, 0x000c0a23 },
};

static void rt61pci_probe_hw_mode(struct rt2x00_dev *rt2x00dev)
{
	struct hw_mode_spec *spec = &rt2x00dev->spec;
	u8 *txpower;
	unsigned int i;

	/*
	 * Initialize all hw fields.
	 */
	rt2x00dev->hw->flags =
	    IEEE80211_HW_HOST_GEN_BEACON_TEMPLATE |
	    IEEE80211_HW_HOST_BROADCAST_PS_BUFFERING;
	rt2x00dev->hw->extra_tx_headroom = 0;
	rt2x00dev->hw->max_signal = MAX_SIGNAL;
	rt2x00dev->hw->max_rssi = MAX_RX_SSI;
	rt2x00dev->hw->queues = 4;

	SET_IEEE80211_DEV(rt2x00dev->hw, &rt2x00dev_pci(rt2x00dev)->dev);
	SET_IEEE80211_PERM_ADDR(rt2x00dev->hw,
				rt2x00_eeprom_addr(rt2x00dev,
						   EEPROM_MAC_ADDR_0));

	/*
	 * Convert tx_power array in eeprom.
	 */
	txpower = rt2x00_eeprom_addr(rt2x00dev, EEPROM_TXPOWER_G_START);
	for (i = 0; i < 14; i++)
		txpower[i] = TXPOWER_FROM_DEV(txpower[i]);

	/*
	 * Initialize hw_mode information.
	 */
	spec->supported_bands = SUPPORT_BAND_2GHZ;
	spec->supported_rates = SUPPORT_RATE_CCK | SUPPORT_RATE_OFDM;
	spec->tx_power_a = NULL;
	spec->tx_power_bg = txpower;
	spec->tx_power_default = DEFAULT_TXPOWER;

	if (!test_bit(CONFIG_RF_SEQUENCE, &rt2x00dev->flags)) {
		spec->num_channels = 14;
		spec->channels = rf_vals_noseq;
	} else {
		spec->num_channels = 14;
		spec->channels = rf_vals_seq;
	}

	if (rt2x00_rf(&rt2x00dev->chip, RF5225) ||
	    rt2x00_rf(&rt2x00dev->chip, RF5325)) {
		spec->supported_bands |= SUPPORT_BAND_5GHZ;
		spec->num_channels = ARRAY_SIZE(rf_vals_seq);

		txpower = rt2x00_eeprom_addr(rt2x00dev, EEPROM_TXPOWER_A_START);
		for (i = 0; i < 14; i++)
			txpower[i] = TXPOWER_FROM_DEV(txpower[i]);

		spec->tx_power_a = txpower;
	}
}

static int rt61pci_probe_hw(struct rt2x00_dev *rt2x00dev)
{
	int retval;

	/*
	 * Allocate eeprom data.
	 */
	retval = rt61pci_validate_eeprom(rt2x00dev);
	if (retval)
		return retval;

	retval = rt61pci_init_eeprom(rt2x00dev);
	if (retval)
		return retval;

	/*
	 * Initialize hw specifications.
	 */
	rt61pci_probe_hw_mode(rt2x00dev);

	/*
	 * This device requires firmware.
	 */
	__set_bit(DRIVER_REQUIRE_FIRMWARE, &rt2x00dev->flags);

	/*
	 * Set the rssi offset.
	 */
	rt2x00dev->rssi_offset = DEFAULT_RSSI_OFFSET;

	return 0;
}

/*
 * IEEE80211 stack callback functions.
 */
static int rt61pci_set_retry_limit(struct ieee80211_hw *hw,
				   u32 short_retry, u32 long_retry)
{
	struct rt2x00_dev *rt2x00dev = hw->priv;
	u32 reg;

	rt2x00pci_register_read(rt2x00dev, TXRX_CSR4, &reg);
	rt2x00_set_field32(&reg, TXRX_CSR4_LONG_RETRY_LIMIT, long_retry);
	rt2x00_set_field32(&reg, TXRX_CSR4_SHORT_RETRY_LIMIT, short_retry);
	rt2x00pci_register_write(rt2x00dev, TXRX_CSR4, reg);

	return 0;
}

static u64 rt61pci_get_tsf(struct ieee80211_hw *hw)
{
	struct rt2x00_dev *rt2x00dev = hw->priv;
	u64 tsf;
	u32 reg;

	rt2x00pci_register_read(rt2x00dev, TXRX_CSR13, &reg);
	tsf = (u64) rt2x00_get_field32(reg, TXRX_CSR13_HIGH_TSFTIMER) << 32;
	rt2x00pci_register_read(rt2x00dev, TXRX_CSR12, &reg);
	tsf |= rt2x00_get_field32(reg, TXRX_CSR12_LOW_TSFTIMER);

	return tsf;
}

static int rt61pci_beacon_update(struct ieee80211_hw *hw, struct sk_buff *skb,
			  struct ieee80211_tx_control *control)
{
	struct rt2x00_dev *rt2x00dev = hw->priv;
	struct rt2x00_intf *intf = vif_to_intf(control->vif);
	struct queue_entry_priv_pci_tx *priv_tx;
	struct skb_frame_desc *skbdesc;
	unsigned int beacon_base;
	u32 reg;

	if (unlikely(!intf->beacon))
		return -ENOBUFS;

	priv_tx = intf->beacon->priv_data;
	memset(priv_tx->desc, 0, intf->beacon->queue->desc_size);

	/*
	 * Fill in skb descriptor
	 */
	skbdesc = get_skb_frame_desc(skb);
	memset(skbdesc, 0, sizeof(*skbdesc));
	skbdesc->flags |= FRAME_DESC_DRIVER_GENERATED;
	skbdesc->data = skb->data;
	skbdesc->data_len = skb->len;
	skbdesc->desc = priv_tx->desc;
	skbdesc->desc_len = intf->beacon->queue->desc_size;
	skbdesc->entry = intf->beacon;

	/*
	 * Disable beaconing while we are reloading the beacon data,
	 * otherwise we might be sending out invalid data.
	 */
	rt2x00pci_register_read(rt2x00dev, TXRX_CSR9, &reg);
	rt2x00_set_field32(&reg, TXRX_CSR9_TSF_TICKING, 0);
	rt2x00_set_field32(&reg, TXRX_CSR9_TBTT_ENABLE, 0);
	rt2x00_set_field32(&reg, TXRX_CSR9_BEACON_GEN, 0);
	rt2x00pci_register_write(rt2x00dev, TXRX_CSR9, reg);

	/*
	 * Write entire beacon with descriptor to register,
	 * and kick the beacon generator.
	 */
	rt2x00lib_write_tx_desc(rt2x00dev, skb, control);
	beacon_base = HW_BEACON_OFFSET(intf->beacon->entry_idx);
	rt2x00pci_register_multiwrite(rt2x00dev, beacon_base,
<<<<<<< HEAD
				      skb->data, skb->len);
	rt61pci_kick_tx_queue(rt2x00dev, QID_BEACON);
=======
				      skbdesc->desc, skbdesc->desc_len);
	rt2x00pci_register_multiwrite(rt2x00dev,
				      beacon_base + skbdesc->desc_len,
				      skbdesc->data, skbdesc->data_len);
	rt61pci_kick_tx_queue(rt2x00dev, control->queue);
>>>>>>> 066b2118

	return 0;
}

static const struct ieee80211_ops rt61pci_mac80211_ops = {
	.tx			= rt2x00mac_tx,
	.start			= rt2x00mac_start,
	.stop			= rt2x00mac_stop,
	.add_interface		= rt2x00mac_add_interface,
	.remove_interface	= rt2x00mac_remove_interface,
	.config			= rt2x00mac_config,
	.config_interface	= rt2x00mac_config_interface,
	.configure_filter	= rt2x00mac_configure_filter,
	.get_stats		= rt2x00mac_get_stats,
	.set_retry_limit	= rt61pci_set_retry_limit,
	.bss_info_changed	= rt2x00mac_bss_info_changed,
	.conf_tx		= rt2x00mac_conf_tx,
	.get_tx_stats		= rt2x00mac_get_tx_stats,
	.get_tsf		= rt61pci_get_tsf,
	.beacon_update		= rt61pci_beacon_update,
};

static const struct rt2x00lib_ops rt61pci_rt2x00_ops = {
	.irq_handler		= rt61pci_interrupt,
	.probe_hw		= rt61pci_probe_hw,
	.get_firmware_name	= rt61pci_get_firmware_name,
	.get_firmware_crc	= rt61pci_get_firmware_crc,
	.load_firmware		= rt61pci_load_firmware,
	.initialize		= rt2x00pci_initialize,
	.uninitialize		= rt2x00pci_uninitialize,
	.init_rxentry		= rt61pci_init_rxentry,
	.init_txentry		= rt61pci_init_txentry,
	.set_device_state	= rt61pci_set_device_state,
	.rfkill_poll		= rt61pci_rfkill_poll,
	.link_stats		= rt61pci_link_stats,
	.reset_tuner		= rt61pci_reset_tuner,
	.link_tuner		= rt61pci_link_tuner,
	.write_tx_desc		= rt61pci_write_tx_desc,
	.write_tx_data		= rt2x00pci_write_tx_data,
	.kick_tx_queue		= rt61pci_kick_tx_queue,
	.fill_rxdone		= rt61pci_fill_rxdone,
	.config_filter		= rt61pci_config_filter,
	.config_intf		= rt61pci_config_intf,
	.config_erp		= rt61pci_config_erp,
	.config			= rt61pci_config,
};

static const struct data_queue_desc rt61pci_queue_rx = {
	.entry_num		= RX_ENTRIES,
	.data_size		= DATA_FRAME_SIZE,
	.desc_size		= RXD_DESC_SIZE,
	.priv_size		= sizeof(struct queue_entry_priv_pci_rx),
};

static const struct data_queue_desc rt61pci_queue_tx = {
	.entry_num		= TX_ENTRIES,
	.data_size		= DATA_FRAME_SIZE,
	.desc_size		= TXD_DESC_SIZE,
	.priv_size		= sizeof(struct queue_entry_priv_pci_tx),
};

static const struct data_queue_desc rt61pci_queue_bcn = {
	.entry_num		= 4 * BEACON_ENTRIES,
	.data_size		= 0, /* No DMA required for beacons */
	.desc_size		= TXINFO_SIZE,
	.priv_size		= sizeof(struct queue_entry_priv_pci_tx),
};

static const struct rt2x00_ops rt61pci_ops = {
	.name		= KBUILD_MODNAME,
	.max_sta_intf	= 1,
	.max_ap_intf	= 4,
	.eeprom_size	= EEPROM_SIZE,
	.rf_size	= RF_SIZE,
	.rx		= &rt61pci_queue_rx,
	.tx		= &rt61pci_queue_tx,
	.bcn		= &rt61pci_queue_bcn,
	.lib		= &rt61pci_rt2x00_ops,
	.hw		= &rt61pci_mac80211_ops,
#ifdef CONFIG_RT2X00_LIB_DEBUGFS
	.debugfs	= &rt61pci_rt2x00debug,
#endif /* CONFIG_RT2X00_LIB_DEBUGFS */
};

/*
 * RT61pci module information.
 */
static struct pci_device_id rt61pci_device_table[] = {
	/* RT2561s */
	{ PCI_DEVICE(0x1814, 0x0301), PCI_DEVICE_DATA(&rt61pci_ops) },
	/* RT2561 v2 */
	{ PCI_DEVICE(0x1814, 0x0302), PCI_DEVICE_DATA(&rt61pci_ops) },
	/* RT2661 */
	{ PCI_DEVICE(0x1814, 0x0401), PCI_DEVICE_DATA(&rt61pci_ops) },
	{ 0, }
};

MODULE_AUTHOR(DRV_PROJECT);
MODULE_VERSION(DRV_VERSION);
MODULE_DESCRIPTION("Ralink RT61 PCI & PCMCIA Wireless LAN driver.");
MODULE_SUPPORTED_DEVICE("Ralink RT2561, RT2561s & RT2661 "
			"PCI & PCMCIA chipset based cards");
MODULE_DEVICE_TABLE(pci, rt61pci_device_table);
MODULE_FIRMWARE(FIRMWARE_RT2561);
MODULE_FIRMWARE(FIRMWARE_RT2561s);
MODULE_FIRMWARE(FIRMWARE_RT2661);
MODULE_LICENSE("GPL");

static struct pci_driver rt61pci_driver = {
	.name		= KBUILD_MODNAME,
	.id_table	= rt61pci_device_table,
	.probe		= rt2x00pci_probe,
	.remove		= __devexit_p(rt2x00pci_remove),
	.suspend	= rt2x00pci_suspend,
	.resume		= rt2x00pci_resume,
};

static int __init rt61pci_init(void)
{
	return pci_register_driver(&rt61pci_driver);
}

static void __exit rt61pci_exit(void)
{
	pci_unregister_driver(&rt61pci_driver);
}

module_init(rt61pci_init);
module_exit(rt61pci_exit);<|MERGE_RESOLUTION|>--- conflicted
+++ resolved
@@ -2402,16 +2402,11 @@
 	rt2x00lib_write_tx_desc(rt2x00dev, skb, control);
 	beacon_base = HW_BEACON_OFFSET(intf->beacon->entry_idx);
 	rt2x00pci_register_multiwrite(rt2x00dev, beacon_base,
-<<<<<<< HEAD
-				      skb->data, skb->len);
-	rt61pci_kick_tx_queue(rt2x00dev, QID_BEACON);
-=======
 				      skbdesc->desc, skbdesc->desc_len);
 	rt2x00pci_register_multiwrite(rt2x00dev,
 				      beacon_base + skbdesc->desc_len,
 				      skbdesc->data, skbdesc->data_len);
-	rt61pci_kick_tx_queue(rt2x00dev, control->queue);
->>>>>>> 066b2118
+	rt61pci_kick_tx_queue(rt2x00dev, QID_BEACON);
 
 	return 0;
 }
